--- conflicted
+++ resolved
@@ -44,7 +44,6 @@
 CONTEXT_CHOICES = (3, 10, 25, 50, 75, 100)
 
 
-<<<<<<< HEAD
 def is_privileged_user(user):
   """Returns True if user is permitted special access rights."""
   if not user:
@@ -53,41 +52,9 @@
   return email.endswith(('@chromium.org', '@google.com'))
 
 
-### GQL query cache ###
-
-
-_query_cache = {}
-
-
-def gql(cls, clause, *args, **kwds):
-  """Return a query object, from the cache if possible.
-
-  Args:
-    cls: a db.Model subclass.
-    clause: a query clause, e.g. 'WHERE draft = TRUE'.
-    *args, **kwds: positional and keyword arguments to be bound to the query.
-
-  Returns:
-    A db.GqlQuery instance corresponding to the query with *args and
-    **kwds bound to the query.
-  """
-  query_string = 'SELECT * FROM %s %s' % (cls.kind(), clause)
-  query = _query_cache.get(query_string)
-  if query is None:
-    _query_cache[query_string] = query = db.GqlQuery(query_string)
-  query.bind(*args, **kwds)
-  return query
-
-
 ### Issues, PatchSets, Patches, Contents, Comments, Messages ###
 
-class Issue(db.Model):
-=======
-### Issues, PatchSets, Patches, Contents, Comments, Messages ###
-
-
 class Issue(ndb.Model):
->>>>>>> 6a49565f
   """The major top-level entity.
 
   It has one or more PatchSets as its descendants.
@@ -100,16 +67,6 @@
   repo_guid = ndb.StringProperty()
   owner = auth_utils.AnyAuthUserProperty(auto_current_user_add=True,
                                          required=True)
-<<<<<<< HEAD
-  created = db.DateTimeProperty(auto_now_add=True)
-  modified = db.DateTimeProperty(auto_now=True)
-  reviewers = db.StringListProperty()
-  cc = db.StringListProperty()
-  closed = db.BooleanProperty(default=False)
-  private = db.BooleanProperty(default=False)
-  n_comments = db.IntegerProperty()
-  commit = db.BooleanProperty(default=False)
-=======
   created = ndb.DateTimeProperty(auto_now_add=True)
   modified = ndb.DateTimeProperty(auto_now=True)
   reviewers = ndb.StringProperty(repeated=True)
@@ -117,7 +74,7 @@
   closed = ndb.BooleanProperty(default=False)
   private = ndb.BooleanProperty(default=False)
   n_comments = ndb.IntegerProperty()
->>>>>>> 6a49565f
+  commit = db.BooleanProperty(default=False)
 
   # NOTE: Use num_messages instead of using n_messages_sent directly.
   n_messages_sent = ndb.IntegerProperty()
@@ -527,7 +484,6 @@
   return delta
 
 
-<<<<<<< HEAD
 class TryJobResult(db.Model):
   """Try jobs are associated to a patchset.
 
@@ -588,27 +544,12 @@
     return None
 
 
-class PatchSet(db.Model):
-=======
 class PatchSet(ndb.Model):
->>>>>>> 6a49565f
   """A set of patchset uploaded together.
 
   This is a descendant of an Issue and has Patches as descendants.
   """
 
-<<<<<<< HEAD
-  issue = db.ReferenceProperty(Issue)  # == parent
-  message = db.StringProperty()
-  data = db.BlobProperty()
-  url = db.LinkProperty()
-  created = db.DateTimeProperty(auto_now_add=True)
-  modified = db.DateTimeProperty(auto_now=True)
-  n_comments = db.IntegerProperty(default=0)
-  # TODO(maruel): Deprecated, remove once the live instance has all its data
-  # converted to TryJobResult instances.
-  build_results = db.StringListProperty()
-=======
   issue = ndb.KeyProperty(Issue)  # == parent
   message = ndb.StringProperty()
   data = ndb.BlobProperty()
@@ -616,7 +557,9 @@
   created = ndb.DateTimeProperty(auto_now_add=True)
   modified = ndb.DateTimeProperty(auto_now=True)
   n_comments = ndb.IntegerProperty(default=0)
->>>>>>> 6a49565f
+  # TODO(maruel): Deprecated, remove once the live instance has all its data
+  # converted to TryJobResult instances.
+  build_results = db.StringListProperty()
 
   @property
   def patches(self):
@@ -723,17 +666,10 @@
       if tbp:
         ndb.put_multi(tbp)
       tbd = [self]
-<<<<<<< HEAD
       for cls in [Patch, Comment, TryJobResult]:
-        tbd += cls.gql('WHERE ANCESTOR IS :1', self)
-      db.delete(tbd)
-    db.run_in_transaction(_patchset_delete, patches)
-=======
-      for cls in [Patch, Comment]:
         tbd.extend(cls.query(ancestor=self.key))
       ndb.delete_multi(entity.key for entity in tbd)
     ndb.transaction(lambda: _patchset_delete(patches))
->>>>>>> 6a49565f
 
 
 class Message(ndb.Model):
@@ -742,19 +678,6 @@
   This is a descendant of an Issue.
   """
 
-<<<<<<< HEAD
-  issue = db.ReferenceProperty(Issue)  # == parent
-  subject = db.StringProperty()
-  sender = db.StringProperty()
-  recipients = db.StringListProperty()
-  date = db.DateTimeProperty(auto_now_add=True)
-  text = db.TextProperty()
-  draft = db.BooleanProperty(default=False)
-  in_reply_to = db.SelfReferenceProperty()
-  issue_was_closed = db.BooleanProperty(default=False)
-  # If message came in through email, we might not count "lgtm"
-  was_inbound_email = db.BooleanProperty(default=False)
-=======
   issue = ndb.KeyProperty(Issue)  # == parent
   subject = ndb.StringProperty()
   sender = ndb.StringProperty()
@@ -764,7 +687,8 @@
   draft = ndb.BooleanProperty(default=False)
   in_reply_to = ndb.KeyProperty('Message')
   issue_was_closed = ndb.BooleanProperty(default=False)
->>>>>>> 6a49565f
+  # If message came in through email, we might not count "lgtm"
+  was_inbound_email = db.BooleanProperty(default=False)
 
   _approval = None
   _disapproval = None
@@ -832,19 +756,6 @@
   This is a descendant of a PatchSet.
   """
 
-<<<<<<< HEAD
-  patchset = db.ReferenceProperty(PatchSet)  # == parent
-  filename = db.StringProperty()
-  status = db.StringProperty()  # 'A', 'A +', 'M', 'D' etc
-  text = db.TextProperty()
-  content = db.ReferenceProperty(Content)
-  patched_content = db.ReferenceProperty(Content, collection_name='patch2_set')
-  is_binary = db.BooleanProperty(default=False)
-  # Ids of patchsets that have a different version of this file.
-  delta = db.ListProperty(int)
-  delta_calculated = db.BooleanProperty(default=False)
-  lint_error_count = db.IntegerProperty(default=-1)
-=======
   patchset = ndb.KeyProperty(PatchSet)  # == parent
   filename = ndb.StringProperty()
   status = ndb.StringProperty()  # 'A', 'A  +', 'M', 'D' etc
@@ -855,7 +766,7 @@
   # Ids of patchsets that have a different version of this file.
   delta = ndb.IntegerProperty(repeated=True)
   delta_calculated = ndb.BooleanProperty(default=False)
->>>>>>> 6a49565f
+  lint_error_count = db.IntegerProperty(default=-1)
 
   _lines = None
 
@@ -1215,39 +1126,6 @@
   quoted = ndb.BooleanProperty()
 
 
-<<<<<<< HEAD
-=======
-### Repositories and Branches ###
-
-
-class Repository(ndb.Model):
-  """A specific Subversion repository."""
-
-  name = ndb.StringProperty(required=True)
-  url = ndb.StringProperty(required=True)
-  owner = auth_utils.AnyAuthUserProperty(auto_current_user_add=True)
-  guid = ndb.StringProperty()  # global unique repository id
-
-  def __str__(self):
-    return self.name
-
-
-BRANCH_CATEGORY_CHOICES = ('*trunk*', 'branch', 'tag')
-
-class Branch(ndb.Model):
-  """A trunk, branch, or a tag in a specific Subversion repository."""
-
-  repo = ndb.KeyProperty(Repository, required=True)
-  # Cache repo.name as repo_name, to speed up set_branch_choices()
-  # in views.IssueBaseForm.
-  repo_name = ndb.StringProperty()
-  category = ndb.StringProperty(required=True, choices=BRANCH_CATEGORY_CHOICES)
-  name = ndb.StringProperty(required=True)
-  url = ndb.StringProperty(required=True)
-  owner = auth_utils.AnyAuthUserProperty(auto_current_user_add=True)
-
-
->>>>>>> 6a49565f
 ### Accounts ###
 
 
