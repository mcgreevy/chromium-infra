--- conflicted
+++ resolved
@@ -671,39 +671,6 @@
   return value
 
 
-<<<<<<< HEAD
-def is_admin(user_email):
-  """Returns True if the specified user is an admin.
-
-  Args:
-    user: A string holding the email address of the user.  Assumes string
-        is all lowercase.
-
-  Returns:
-    True if the user is an admin, False otherwise.
-  """
-  # TODO(vbendeb) this domain name should be a configuration item. Or maybe
-  # only admins should be allowed to modify the conversions table.
-  # TODO(rogerta): should not hardcode email patterns but maybe use
-  # 'https://chromium-access.appspot.com/auto/users' to get full list.
-  return (user_email.endswith("@chromium.org") or
-          user_email.endswith("@google.com"))
-
-
-def _can_view_issue(user, issue):
-  if user is None:
-    return not issue.private
-  user_email = db.Email(user.email().lower())
-  return (not issue.private
-          or issue.owner == user
-          or user_email in issue.cc
-          or user_email in issue.reviewers
-          or is_admin(user_email)
-          or user.email() in issue.collaborator_emails())
-
-
-=======
->>>>>>> 375007bd
 def _notify_issue(request, issue, message):
   """Try sending an XMPP (chat) message.
 
@@ -2230,15 +2197,11 @@
                   'num_patchsets': num_patchsets,
                   'first_patch': first_patch,
                   'has_draft_message': has_draft_message,
-<<<<<<< HEAD
-                  'is_editor': issue.user_can_edit(request.user),
+                  'is_editor': issue.edit_allowed,
                   'src_url': src_url,
                   'default_builders':
                       models_chromium.DefaultBuilderList.get_builders(
                           issue.base),
-=======
-                  'is_editor': issue.edit_allowed,
->>>>>>> 375007bd
                   })
 
 
