# Copyright 2008 Google Inc.
#
# Licensed under the Apache License, Version 2.0 (the "License");
# you may not use this file except in compliance with the License.
# You may obtain a copy of the License at
#
#     http://www.apache.org/licenses/LICENSE-2.0
#
# Unless required by applicable law or agreed to in writing, software
# distributed under the License is distributed on an "AS IS" BASIS,
# WITHOUT WARRANTIES OR CONDITIONS OF ANY KIND, either express or implied.
# See the License for the specific language governing permissions and
# limitations under the License.

"""Views for Rietveld."""


import binascii
import cgi
import datetime
import email  # see incoming_mail()
import email.utils
import logging
import md5
import os
import random
import re
import urllib
from cStringIO import StringIO
from xml.etree import ElementTree

from google.appengine.api import mail
from google.appengine.api import memcache
from google.appengine.api import users
from google.appengine.api import urlfetch
from google.appengine.api import xmpp
from google.appengine.ext import db
from google.appengine.ext.db import djangoforms
from google.appengine.runtime import DeadlineExceededError
from google.appengine.runtime import apiproxy_errors

# TODO(guido): Don't import classes/functions directly.
from django import forms
# Import settings as django_settings to avoid name conflict with settings().
from django.conf import settings as django_settings
from django.http import HttpResponse, HttpResponseRedirect
from django.http import HttpResponseForbidden, HttpResponseNotFound
from django.http import HttpResponseBadRequest
from django.shortcuts import render_to_response
import django.template
from django.template import RequestContext
from django.utils import simplejson
from django.utils.html import strip_tags
from django.utils.html import urlize
from django.utils.safestring import mark_safe
from django.core.urlresolvers import reverse

import engine
import library
import models
import models_chromium
import patching


# Add our own template library.
_library_name = __name__.rsplit('.', 1)[0] + '.library'
if not django.template.libraries.get(_library_name, None):
  django.template.add_to_builtins(_library_name)


### Constants ###


IS_DEV = os.environ['SERVER_SOFTWARE'].startswith('Dev')  # Development server
# Maximum forms fields length
MAX_SUBJECT = 100
MAX_DESCRIPTION = 10000
MAX_URL = 2083
MAX_REVIEWERS = 1000
MAX_CC = 2000
MAX_MESSAGE = 10000
MAX_FILENAME = 255


### Form classes ###


class AccountInput(forms.TextInput):
  # Associates the necessary css/js files for the control.  See
  # http://docs.djangoproject.com/en/dev/topics/forms/media/.
  #
  # Don't forget to place {{formname.media}} into html header
  # when using this html control.
  class Media:
    css = {
      'all': ('autocomplete/jquery.autocomplete.css',)
    }
    js = (
      'autocomplete/lib/jquery.js',
      'autocomplete/lib/jquery.bgiframe.min.js',
      'autocomplete/lib/jquery.ajaxQueue.js',
      'autocomplete/jquery.autocomplete.js'
    )

  def render(self, name, value, attrs=None):
    output = super(AccountInput, self).render(name, value, attrs)
    if models.Account.current_user_account is not None:
      # TODO(anatoli): move this into .js media for this form
      data = {'name': name, 'url': reverse(account),
              'multiple': 'true'}
      if self.attrs.get('multiple', True) == False:
        data['multiple'] = 'false'
      output += mark_safe(u'''
      <script type="text/javascript">
          jQuery("#id_%(name)s").autocomplete("%(url)s", {
          max: 10,
          highlight: false,
          multiple: %(multiple)s,
          multipleSeparator: ", ",
          scroll: true,
          scrollHeight: 300,
          matchContains: true,
          formatResult : function(row) {
          return row[0].replace(/ .+/gi, '');
          }
          });
      </script>''' % data)
    return output


class IssueBaseForm(forms.Form):

  subject = forms.CharField(max_length=MAX_SUBJECT,
                            widget=forms.TextInput(attrs={'size': 60}))
  description = forms.CharField(required=False,
                                max_length=MAX_DESCRIPTION,
                                widget=forms.Textarea(attrs={'cols': 60}))
  branch = forms.ChoiceField(required=False, label='Base URL')
  base = forms.CharField(required=False,
                         max_length=MAX_URL,
                         widget=forms.TextInput(attrs={'size': 60}))
  reviewers = forms.CharField(required=False,
                              max_length=MAX_REVIEWERS,
                              widget=AccountInput(attrs={'size': 60}))
  cc = forms.CharField(required=False,
                       max_length=MAX_CC,
                       label = 'CC',
                       widget=AccountInput(attrs={'size': 60}))
  private = forms.BooleanField(required=False, initial=False)

  def set_branch_choices(self, base=None):
    branches = models.Branch.all()
    bound_field = self['branch']
    choices = []
    default = None
    for b in branches:
      if not b.repo_name:
        b.repo_name = b.repo.name
        b.put()
      pair = (b.key(), '%s - %s - %s' % (b.repo_name, b.category, b.name))
      choices.append(pair)
      if default is None and (base is None or b.url == base):
        default = b.key()
    choices.sort(key=lambda pair: pair[1].lower())
    choices.insert(0, ('', '[See Base]'))
    bound_field.field.choices = choices
    if default is not None:
      self.initial['branch'] = default

  def get_base(self):
    base = self.cleaned_data.get('base')
    if not base:
      key = self.cleaned_data['branch']
      if key:
        branch = models.Branch.get(key)
        if branch is not None:
          base = branch.url
    if not base:
      self.errors['base'] = ['You must specify a base']
    return base or None


class NewForm(IssueBaseForm):

  data = forms.FileField(required=False)
  url = forms.URLField(required=False,
                       max_length=MAX_URL,
                       widget=forms.TextInput(attrs={'size': 60}))
  send_mail = forms.BooleanField(required=False, initial=True)


class AddForm(forms.Form):

  message = forms.CharField(max_length=MAX_SUBJECT,
                            widget=forms.TextInput(attrs={'size': 60}))
  data = forms.FileField(required=False)
  url = forms.URLField(required=False,
                       max_length=MAX_URL,
                       widget=forms.TextInput(attrs={'size': 60}))
  reviewers = forms.CharField(max_length=MAX_REVIEWERS, required=False,
                              widget=AccountInput(attrs={'size': 60}))
  send_mail = forms.BooleanField(required=False, initial=True)


class UploadForm(forms.Form):

  subject = forms.CharField(max_length=MAX_SUBJECT)
  description = forms.CharField(max_length=MAX_DESCRIPTION, required=False)
  content_upload = forms.BooleanField(required=False)
  separate_patches = forms.BooleanField(required=False)
  base = forms.CharField(max_length=MAX_URL, required=False)
  data = forms.FileField(required=False)
  issue = forms.IntegerField(required=False)
  reviewers = forms.CharField(max_length=MAX_REVIEWERS, required=False)
  cc = forms.CharField(max_length=MAX_CC, required=False)
  private = forms.BooleanField(required=False, initial=False)
  send_mail = forms.BooleanField(required=False)
  base_hashes = forms.CharField(required=False)
<<<<<<< HEAD
  commit = forms.BooleanField(required=False)
  repo_guid = forms.CharField(required=False)
=======
  repo_guid = forms.CharField(required=False, max_length=MAX_URL)
>>>>>>> 6d5ff553

  def clean_base(self):
    base = self.cleaned_data.get('base')
    if not base and not self.cleaned_data.get('content_upload', False):
      raise forms.ValidationError, 'Base URL is required.'
    return self.cleaned_data.get('base')

  def get_base(self):
    return self.cleaned_data.get('base')


class UploadContentForm(forms.Form):
  filename = forms.CharField(max_length=MAX_FILENAME)
  status = forms.CharField(required=False, max_length=20)
  checksum = forms.CharField(max_length=32)
  file_too_large = forms.BooleanField(required=False)
  is_binary = forms.BooleanField(required=False)
  is_current = forms.BooleanField(required=False)

  def clean(self):
    # Check presence of 'data'. We cannot use FileField because
    # it disallows empty files.
    super(UploadContentForm, self).clean()
    if not self.files and 'data' not in self.files:
      raise forms.ValidationError, 'No content uploaded.'
    return self.cleaned_data

  def get_uploaded_content(self):
    return self.files['data'].read()


class UploadPatchForm(forms.Form):
  filename = forms.CharField(max_length=MAX_FILENAME)
  content_upload = forms.BooleanField(required=False)

  def get_uploaded_patch(self):
    return self.files['data'].read()


class UploadBuildResult(forms.Form):
  platform_id = forms.CharField(max_length=255)
  # Not specifying a status removes this build result
  status = forms.CharField(max_length=255, required=False)
  details_url = forms.URLField(max_length=2083, required=False)

  SEPARATOR = '|'
  _VALID_STATUS = ['failure', 'pending', 'success', '']

  def is_valid(self):
    if not super(UploadBuildResult, self).is_valid():
      return False
    if self.cleaned_data['status'] not in UploadBuildResult._VALID_STATUS:
      self.errors['status'] = ['"%s" is not a valid build result status' %
                               self.cleaned_data['status']]
      return False
    return True

  def __str__(self):
    return '%s%s%s%s%s' % (strip_tags(self.cleaned_data['platform_id']),
                           UploadBuildResult.SEPARATOR,
                           strip_tags(self.cleaned_data['status']),
                           UploadBuildResult.SEPARATOR,
                           strip_tags(self.cleaned_data['details_url']))


class EditForm(IssueBaseForm):

  closed = forms.BooleanField(required=False)


class EditLocalBaseForm(forms.Form):
  subject = forms.CharField(max_length=MAX_SUBJECT,
                            widget=forms.TextInput(attrs={'size': 60}))
  description = forms.CharField(required=False,
                                max_length=MAX_DESCRIPTION,
                                widget=forms.Textarea(attrs={'cols': 60}))
  reviewers = forms.CharField(required=False,
                              max_length=MAX_REVIEWERS,
                              widget=AccountInput(attrs={'size': 60}))
  cc = forms.CharField(required=False,
                       max_length=MAX_CC,
                       label = 'CC',
                       widget=AccountInput(attrs={'size': 60}))
  private = forms.BooleanField(required=False, initial=False)
  closed = forms.BooleanField(required=False)

  def get_base(self):
    return None


class RepoForm(djangoforms.ModelForm):

  class Meta:
    model = models.Repository
    exclude = ['owner']


class BranchForm(djangoforms.ModelForm):

  class Meta:
    model = models.Branch
    exclude = ['owner', 'repo_name']


class PublishForm(forms.Form):

  subject = forms.CharField(max_length=MAX_SUBJECT,
                            widget=forms.TextInput(attrs={'size': 60}))
  reviewers = forms.CharField(required=False,
                              max_length=MAX_REVIEWERS,
                              widget=AccountInput(attrs={'size': 60}))
  cc = forms.CharField(required=False,
                       max_length=MAX_CC,
                       label = 'CC',
                       widget=AccountInput(attrs={'size': 60}))
  send_mail = forms.BooleanField(required=False)
  add_as_reviewer = forms.BooleanField(required=False, initial=True)
  message = forms.CharField(required=False,
                            max_length=MAX_MESSAGE,
                            widget=forms.Textarea(attrs={'cols': 60}))
  message_only = forms.BooleanField(required=False,
                                    widget=forms.HiddenInput())
  no_redirect = forms.BooleanField(required=False,
                                   widget=forms.HiddenInput())
  commit = forms.BooleanField(required=False, widget=forms.HiddenInput())


class MiniPublishForm(forms.Form):

  reviewers = forms.CharField(required=False,
                              max_length=MAX_REVIEWERS,
                              widget=AccountInput(attrs={'size': 60}))
  cc = forms.CharField(required=False,
                       max_length=MAX_CC,
                       label = 'CC',
                       widget=AccountInput(attrs={'size': 60}))
  send_mail = forms.BooleanField(required=False)
  add_as_reviewer = forms.BooleanField(required=False, initial=True)
  message = forms.CharField(required=False,
                            max_length=MAX_MESSAGE,
                            widget=forms.Textarea(attrs={'cols': 60}))
  message_only = forms.BooleanField(required=False,
                                    widget=forms.HiddenInput())
  no_redirect = forms.BooleanField(required=False,
                                   widget=forms.HiddenInput())
  commit = forms.BooleanField(required=False, widget=forms.HiddenInput())


FORM_CONTEXT_VALUES = [(x, '%d lines' % x) for x in models.CONTEXT_CHOICES]
FORM_CONTEXT_VALUES.append(('', 'Whole file'))


class SettingsForm(forms.Form):

  nickname = forms.CharField(max_length=30)
  context = forms.IntegerField(
    widget=forms.Select(choices=FORM_CONTEXT_VALUES),
    required=False,
    label='Context')
  column_width = forms.IntegerField(initial=engine.DEFAULT_COLUMN_WIDTH,
                                    min_value=engine.MIN_COLUMN_WIDTH,
                                    max_value=engine.MAX_COLUMN_WIDTH)
  notify_by_email = forms.BooleanField(required=False,
                                       widget=forms.HiddenInput())
  notify_by_chat = forms.BooleanField(
    required=False,
    help_text='You must accept the invite for this to work.')

  def clean_nickname(self):
    nickname = self.cleaned_data.get('nickname')
    # Check for allowed characters
    match = re.match(r'[\w\.\-_\(\) ]+$', nickname, re.UNICODE|re.IGNORECASE)
    if not match:
      raise forms.ValidationError('Allowed characters are letters, digits, '
                                  '".-_()" and spaces.')
    # Check for sane whitespaces
    if re.search(r'\s{2,}', nickname):
      raise forms.ValidationError('Use single spaces between words.')
    if len(nickname) != len(nickname.strip()):
      raise forms.ValidationError('Leading and trailing whitespaces are '
                                  'not allowed.')

    if nickname.lower() == 'me':
      raise forms.ValidationError('Choose a different nickname.')

    # Look for existing nicknames
    accounts = list(models.Account.gql('WHERE lower_nickname = :1',
                                       nickname.lower()))
    for account in accounts:
      if account.key() == models.Account.current_user_account.key():
        continue
      raise forms.ValidationError('This nickname is already in use.')

    return nickname


class SearchForm(forms.Form):

  format = forms.ChoiceField(
      required=False,
      choices=(
        ('html', 'html'),
        ('json', 'json')),
      widget=forms.HiddenInput(attrs={'value': 'html'}))
  keys_only = forms.BooleanField(
      required=False,
      widget=forms.HiddenInput(attrs={'value': 'False'}))
  with_messages = forms.BooleanField(
      required=False,
      widget=forms.HiddenInput(attrs={'value': 'False'}))
  cursor = forms.CharField(
      required=False,
      widget=forms.HiddenInput(attrs={'value': ''}))
  limit = forms.IntegerField(
      required=False,
      min_value=1,
      max_value=1000,
      initial=10,
      widget=forms.HiddenInput(attrs={'value': '10'}))
  closed = forms.NullBooleanField(required=False)
  owner = forms.CharField(required=False,
                          max_length=MAX_REVIEWERS,
                          widget=AccountInput(attrs={'size': 60,
                                                     'multiple': False}))
  reviewer = forms.CharField(required=False,
                             max_length=MAX_REVIEWERS,
                             widget=AccountInput(attrs={'size': 60,
                                                        'multiple': False}))
  repo_guid = forms.CharField(required=False, max_length=MAX_URL,
                              label="Repository ID")
  base = forms.CharField(required=False, max_length=MAX_URL)
  private = forms.NullBooleanField(required=False)
  commit = forms.NullBooleanField(required=False)
  created_before = forms.DateTimeField(required=False, label='Created before')
  created_after = forms.DateTimeField(
      required=False, label='Created on or after')
  modified_before = forms.DateTimeField(required=False, label='Modified before')
  modified_after = forms.DateTimeField(
      required=False, label='Modified on or after')

  def _clean_accounts(self, key):
    """Cleans up autocomplete field.

    The input is validated to be zero or one name/email and it's
    validated that the users exists.

    Args:
      key: the field name.

    Returns an User instance or raises ValidationError.
    """
    accounts = filter(None,
                      (x.strip()
                       for x in self.cleaned_data.get(key, '').split(',')))
    if len(accounts) > 1:
      raise forms.ValidationError('Only one user name is allowed.')
    elif not accounts:
      return None
    account = accounts[0]
    if '@' in account:
      acct = models.Account.get_account_for_email(account)
    else:
      acct = models.Account.get_account_for_nickname(account)
    if not acct:
      raise forms.ValidationError('Unknown user')
    return acct.user

  def clean_owner(self):
    return self._clean_accounts('owner')

  def clean_reviewer(self):
    user = self._clean_accounts('reviewer')
    if user:
      return user.email()


### Exceptions ###


class InvalidIncomingEmailError(Exception):
  """Exception raised by incoming mail handler when a problem occurs."""


### Helper functions ###


# Counter displayed (by respond()) below) on every page showing how
# many requests the current incarnation has handled, not counting
# redirects.  Rendered by templates/base.html.
counter = 0


def respond(request, template, params=None):
  """Helper to render a response, passing standard stuff to the response.

  Args:
    request: The request object.
    template: The template name; '.html' is appended automatically.
    params: A dict giving the template parameters; modified in-place.

  Returns:
    Whatever render_to_response(template, params) returns.

  Raises:
    Whatever render_to_response(template, params) raises.
  """
  global counter
  counter += 1
  if params is None:
    params = {}
  must_choose_nickname = False
  uploadpy_hint = False
  if request.user is not None:
    account = models.Account.current_user_account
    must_choose_nickname = not account.user_has_selected_nickname()
    uploadpy_hint = account.uploadpy_hint
  params['request'] = request
  params['counter'] = counter
  params['user'] = request.user
  params['is_admin'] = request.user_is_admin
  params['is_dev'] = IS_DEV
  params['media_url'] = django_settings.MEDIA_URL
  params['special_banner'] = getattr(django_settings, 'SPECIAL_BANNER', None)
  full_path = request.get_full_path().encode('utf-8')
  if request.user is None:
    params['sign_in'] = users.create_login_url(full_path)
  else:
    params['sign_out'] = users.create_logout_url(full_path)
    account = models.Account.current_user_account
    if account is not None:
      params['xsrf_token'] = account.get_xsrf_token()
  params['must_choose_nickname'] = must_choose_nickname
  params['uploadpy_hint'] = uploadpy_hint
  params['rietveld_revision'] = django_settings.RIETVELD_REVISION
  try:
    return render_to_response(template, params,
                              context_instance=RequestContext(request))
  finally:
    library.user_cache.clear() # don't want this sticking around


def _random_bytes(n):
  """Helper returning a string of random bytes of given length."""
  return ''.join(map(chr, (random.randrange(256) for i in xrange(n))))


def _clean_int(value, default, min_value=None, max_value=None):
  """Helper to cast value to int and to clip it to min or max_value.

  Args:
    value: Any value (preferably something that can be casted to int).
    default: Default value to be used when type casting fails.
    min_value: Minimum allowed value (default: None).
    max_value: Maximum allowed value (default: None).

  Returns:
    An integer between min_value and max_value.
  """
  if not isinstance(value, (int, long)):
    try:
      value = int(value)
    except (TypeError, ValueError):
      value = default
  if min_value is not None:
    value = max(min_value, value)
  if max_value is not None:
    value = min(value, max_value)
  return value


def _can_view_issue(user, issue):
  if user is None:
    return not issue.private
  user_email = db.Email(user.email().lower())
  return (not issue.private
          or issue.owner == user
          or user_email in issue.cc
          or user_email in issue.reviewers
          or user_email.endswith("@chromium.org")
          or user_email.endswith("@google.com"))


def _notify_issue(request, issue, message):
  """Try sending an XMPP (chat) message.

  Args:
    request: The request object.
    issue: Issue whose owner, reviewers, CC are to be notified.
    message: Text of message to send, e.g. 'Created'.

  The current user and the issue's subject and URL are appended to the message.

  Returns:
    True if the message was (apparently) delivered, False if not.
  """
  iid = issue.key().id()
  emails = [issue.owner.email()]
  if issue.reviewers:
    emails.extend(issue.reviewers)
  if issue.cc:
    emails.extend(issue.cc)
  accounts = models.Account.get_multiple_accounts_by_email(emails)
  jids = []
  for account in accounts.itervalues():
    logging.debug('email=%r,chat=%r', account.email, account.notify_by_chat)
    if account.notify_by_chat:
      jids.append(account.email)
  if not jids:
    logging.debug('No XMPP jids to send to for issue %d', iid)
    return True  # Nothing to do.
  jids_str = ', '.join(jids)
  logging.debug('Sending XMPP for issue %d to %s', iid, jids_str)
  sender = '?'
  if models.Account.current_user_account:
    sender = models.Account.current_user_account.nickname
  elif request.user:
    sender = request.user.email()
  message = '%s by %s: %s\n%s' % (message,
                                  sender,
                                  issue.subject,
                                  request.build_absolute_uri(
                                    reverse(show, args=[iid])))
  try:
    sts = xmpp.send_message(jids, message)
  except Exception, err:
    logging.exception('XMPP exception %s sending for issue %d to %s',
                      err, iid, jids_str)
    return False
  else:
    if sts == [xmpp.NO_ERROR] * len(jids):
      logging.info('XMPP message sent for issue %d to %s', iid, jids_str)
      return True
    else:
      logging.error('XMPP error %r sending for issue %d to %s',
                    sts, iid, jids_str)
      return False


### Decorators for request handlers ###


def post_required(func):
  """Decorator that returns an error unless request.method == 'POST'."""

  def post_wrapper(request, *args, **kwds):
    if request.method != 'POST':
      return HttpResponse('This requires a POST request.', status=405)
    return func(request, *args, **kwds)

  return post_wrapper


def login_required(func):
  """Decorator that redirects to the login page if you're not logged in."""

  def login_wrapper(request, *args, **kwds):
    if request.user is None:
      return HttpResponseRedirect(
          users.create_login_url(request.get_full_path().encode('utf-8')))
    return func(request, *args, **kwds)

  return login_wrapper


def xsrf_required(func):
  """Decorator to check XSRF token.

  This only checks if the method is POST; it lets other method go
  through unchallenged.  Apply after @login_required and (if
  applicable) @post_required.  This decorator is mutually exclusive
  with @upload_required.
  """

  def xsrf_wrapper(request, *args, **kwds):
    if request.method == 'POST':
      post_token = request.POST.get('xsrf_token')
      if not post_token:
        return HttpResponse('Missing XSRF token.', status=403)
      account = models.Account.current_user_account
      if not account:
        return HttpResponse('Must be logged in for XSRF check.', status=403)
      xsrf_token = account.get_xsrf_token()
      if post_token != xsrf_token:
        # Try the previous hour's token
        xsrf_token = account.get_xsrf_token(-1)
        if post_token != xsrf_token:
          return HttpResponse('Invalid XSRF token.', status=403)
    return func(request, *args, **kwds)

  return xsrf_wrapper


def upload_required(func):
  """Decorator for POST requests from the upload.py script.

  Right now this is for documentation only, but eventually we should
  change this to insist on a special header that JavaScript cannot
  add, to prevent XSRF attacks on these URLs.  This decorator is
  mutually exclusive with @xsrf_required.
  """
  return func


def admin_required(func):
  """Decorator that insists that you're logged in as administratior."""

  def admin_wrapper(request, *args, **kwds):
    if request.user is None:
      return HttpResponseRedirect(
          users.create_login_url(request.get_full_path().encode('utf-8')))
    if not request.user_is_admin:
      return HttpResponseForbidden('You must be admin in for this function')
    return func(request, *args, **kwds)

  return admin_wrapper


def issue_required(func):
  """Decorator that processes the issue_id handler argument."""

  def issue_wrapper(request, issue_id, *args, **kwds):
    issue = models.Issue.get_by_id(int(issue_id))
    if issue is None:
      return HttpResponseNotFound('No issue exists with that id (%s)' %
                                  issue_id)
    if issue.private:
      if request.user is None:
        return HttpResponseRedirect(
            users.create_login_url(request.get_full_path().encode('utf-8')))
      if not _can_view_issue(request.user, issue):
        return HttpResponseForbidden('You do not have permission to '
                                     'view this issue')
    request.issue = issue
    return func(request, *args, **kwds)

  return issue_wrapper


def user_key_required(func):
  """Decorator that processes the user handler argument."""

  def user_key_wrapper(request, user_key, *args, **kwds):
    user_key = urllib.unquote(user_key)
    if '@' in user_key:
      request.user_to_show = users.User(user_key)
    else:
      account = models.Account.get_account_for_nickname(user_key)
      if not account:
        logging.info("account not found for nickname %s" % user_key)
        return HttpResponseNotFound('No user found with that key (%s)' %
                                    urllib.quote(user_key))
      request.user_to_show = account.user
    return func(request, *args, **kwds)

  return user_key_wrapper


def owner_required(func):
  """Decorator that insists you own the issue.

  It must appear after issue_required or equivalent, like patchset_required.
  """

  @login_required
  def owner_wrapper(request, *args, **kwds):
    if request.issue.owner != request.user:
      return HttpResponseForbidden('You do not own this issue')
    return func(request, *args, **kwds)

  return owner_wrapper


def issue_owner_required(func):
  """Decorator that processes the issue_id argument and insists you own it."""

  @issue_required
  @owner_required
  def issue_owner_wrapper(request, *args, **kwds):
    return func(request, *args, **kwds)

  return issue_owner_wrapper


def issue_editor_required(func):
  """Decorator that processes the issue_id argument and insists the user has
  permission to edit it."""

  @login_required
  @issue_required
  def issue_editor_wrapper(request, *args, **kwds):
    if not request.issue.user_can_edit(request.user):
      return HttpResponseForbidden('You do not have permission to '
                                   'edit this issue')
    return func(request, *args, **kwds)

  return issue_editor_wrapper


def patchset_required(func):
  """Decorator that processes the patchset_id argument."""

  @issue_required
  def patchset_wrapper(request, patchset_id, *args, **kwds):
    patchset = models.PatchSet.get_by_id(int(patchset_id), parent=request.issue)
    if patchset is None:
      return HttpResponseNotFound('No patch set exists with that id (%s)' %
                                  patchset_id)
    patchset.issue = request.issue
    request.patchset = patchset
    return func(request, *args, **kwds)

  return patchset_wrapper


def patchset_owner_required(func):
  """Decorator that processes the patchset_id argument and insists you own the
  issue."""

  @patchset_required
  @owner_required
  def patchset_owner_wrapper(request, *args, **kwds):
    return func(request, *args, **kwds)

  return patchset_owner_wrapper


def patch_required(func):
  """Decorator that processes the patch_id argument."""

  @patchset_required
  def patch_wrapper(request, patch_id, *args, **kwds):
    patch = models.Patch.get_by_id(int(patch_id), parent=request.patchset)
    if patch is None:
      return HttpResponseNotFound('No patch exists with that id (%s/%s)' %
                                  (request.patchset.key().id(), patch_id))
    patch.patchset = request.patchset
    request.patch = patch
    return func(request, *args, **kwds)

  return patch_wrapper


def patch_filename_required(func):
  """Decorator that processes the patch_id argument."""

  @patchset_required
  def patch_wrapper(request, patch_filename, *args, **kwds):
    patch = models.Patch.gql('WHERE patchset = :1 AND filename = :2',
                             request.patchset, patch_filename).get()
    if patch is None and patch_filename.isdigit():
      # It could be an old URL which has a patch ID instead of a filename
      patch = models.Patch.get_by_id(int(patch_filename),
                                     parent=request.patchset)
    if patch is None:
      return respond(request, 'diff_missing.html',
                     {'issue': request.issue,
                      'patchset': request.patchset,
                      'patch': None,
                      'patchsets': request.issue.patchset_set,
                      'filename': patch_filename})
    patch.patchset = request.patchset
    request.patch = patch
    return func(request, *args, **kwds)

  return patch_wrapper


def image_required(func):
  """Decorator that processes the image argument.

  Attributes set on the request:
   content: a Content entity.
  """

  @patch_required
  def image_wrapper(request, image_type, *args, **kwds):
    content = None
    if image_type == "0":
      content = request.patch.content
    elif image_type == "1":
      content = request.patch.patched_content
    # Other values are erroneous so request.content won't be set.
    if not content or not content.data:
      return HttpResponseRedirect(django_settings.MEDIA_URL + "blank.jpg")
    request.content = content
    return func(request, *args, **kwds)

  return image_wrapper


def json_response(func):
  """Decorator that converts into JSON any returned value that is not an
  HttpResponse. It handles `pretty` URL parameter to tune JSON response for
  either performance or readability."""

  def json_wrapper(request, *args, **kwds):
    data = func(request, *args, **kwds)
    if isinstance(data, HttpResponse):
      return data
    if request.REQUEST.get('pretty','0').lower() in ('1', 'true', 'on'):
      data = simplejson.dumps(data, indent='  ', sort_keys=True)
    else:
      data = simplejson.dumps(data, separators=(',',':'))
    return HttpResponse(data, content_type='application/json')

  return json_wrapper


### Request handlers ###


def index(request):
  """/ - Show a list of patches."""
  if request.user is None:
    return all(request)
  else:
    return mine(request)


DEFAULT_LIMIT = 10


def _url(path, **kwargs):
  """Format parameters for query string.

  Args:
    path: Path of URL.
    kwargs: Keyword parameters are treated as values to add to the query
      parameter of the URL.  If empty no query parameters will be added to
      path and '?' omitted from the URL.
  """
  if kwargs:
    encoded_parameters = urllib.urlencode(kwargs)
    if path.endswith('?'):
      # Trailing ? on path.  Append parameters to end.
      return '%s%s' % (path, encoded_parameters)
    elif '?' in path:
      # Append additional parameters to existing query parameters.
      return '%s&%s' % (path, encoded_parameters)
    else:
      # Add query parameters to path with no query parameters.
      return '%s?%s' % (path, encoded_parameters)
  else:
    return path


def _inner_paginate(request, issues, template, extra_template_params):
  """Display paginated list of issues.

  Takes care of the private bit.

  Args:
    request: Request containing offset and limit parameters.
    issues: Issues to be displayed.
    template: Name of template that renders issue page.
    extra_template_params: Dictionary of extra parameters to pass to page
      rendering.

  Returns:
    Response for sending back to browser.
  """
  visible_issues = [i for i in issues if _can_view_issue(request.user, i)]
  _optimize_draft_counts(visible_issues)
  _load_users_for_issues(visible_issues)
  params = {
    'issues': visible_issues,
    'limit': None,
    'newest': None,
    'prev': None,
    'next': None,
    'nexttext': '',
    'first': '',
    'last': '',
  }
  if extra_template_params:
    params.update(extra_template_params)
  return respond(request, template, params)


def _paginate_issues(page_url,
                     request,
                     query,
                     template,
                     extra_nav_parameters=None,
                     extra_template_params=None):
  """Display paginated list of issues.

  Args:
    page_url: Base URL of issue page that is being paginated.  Typically
      generated by calling 'reverse' with a name and arguments of a view
      function.
    request: Request containing offset and limit parameters.
    query: Query over issues.
    template: Name of template that renders issue page.
    extra_nav_parameters: Dictionary of extra parameters to append to the
      navigation links.
    extra_template_params: Dictionary of extra parameters to pass to page
      rendering.

  Returns:
    Response for sending back to browser.
  """
  offset = _clean_int(request.GET.get('offset'), 0, 0)
  limit = _clean_int(request.GET.get('limit'), DEFAULT_LIMIT, 1, 100)

  nav_parameters = {'limit': str(limit)}
  if extra_nav_parameters is not None:
    nav_parameters.update(extra_nav_parameters)

  params = {
    'limit': limit,
    'first': offset + 1,
    'nexttext': 'Older',
  }
  # Fetch one more to see if there should be a 'next' link
  issues = query.fetch(limit+1, offset)
  if len(issues) > limit:
    del issues[limit:]
    params['next'] = _url(page_url, offset=offset + limit, **nav_parameters)
  params['last'] = len(issues) > 1 and offset+len(issues) or None
  if offset > 0:
    params['prev'] = _url(page_url, offset=max(0, offset - limit),
        **nav_parameters)
  if offset > limit:
    params['newest'] = _url(page_url, **nav_parameters)
  if extra_template_params:
    params.update(extra_template_params)
  return _inner_paginate(request, issues, template, params)


def _paginate_issues_with_cursor(page_url,
                                 request,
                                 query,
                                 limit,
                                 template,
                                 extra_nav_parameters=None,
                                 extra_template_params=None):
  """Display paginated list of issues using a cursor instead of offset.

  Args:
    page_url: Base URL of issue page that is being paginated.  Typically
      generated by calling 'reverse' with a name and arguments of a view
      function.
    request: Request containing offset and limit parameters.
    query: Query over issues.
    limit: Maximum number of issues to return.
    template: Name of template that renders issue page.
    extra_nav_parameters: Dictionary of extra parameters to append to the
      navigation links.
    extra_template_params: Dictionary of extra parameters to pass to page
      rendering.

  Returns:
    Response for sending back to browser.
  """
  issues = query.fetch(limit)
  nav_parameters = {}
  if extra_nav_parameters:
    nav_parameters.update(extra_nav_parameters)
  nav_parameters['cursor'] = query.cursor()

  params = {
    'limit': limit,
    'cursor': nav_parameters['cursor'],
    'nexttext': 'Newer',
  }
  # Fetch one more to see if there should be a 'next' link. Do it in a separate
  # request so we have a valid cursor.
  if query.fetch(1):
    params['next'] = _url(page_url, **nav_parameters)
  if extra_template_params:
    params.update(extra_template_params)
  return _inner_paginate(request, issues, template, params)


def all(request):
  """/all - Show a list of up to DEFAULT_LIMIT recent issues."""
  closed = request.GET.get('closed') or ''
  nav_parameters = {}
  if closed:
    nav_parameters['closed'] = '1'

  if closed:
    query = db.GqlQuery('SELECT * FROM Issue '
                        'WHERE private = FALSE '
                        'ORDER BY modified DESC')
  else:
    query = db.GqlQuery('SELECT * FROM Issue '
                        'WHERE closed = FALSE AND private = FALSE '
                        'ORDER BY modified DESC')

  return _paginate_issues(reverse(all),
                          request,
                          query,
                          'all.html',
                          extra_nav_parameters=nav_parameters,
                          extra_template_params=dict(closed=closed))


def _optimize_draft_counts(issues):
  """Force _num_drafts to zero for issues that are known to have no drafts.

  Args:
    issues: list of model.Issue instances.

  This inspects the drafts attribute of the current user's Account
  instance, and forces the draft count to zero of those issues in the
  list that aren't mentioned there.

  If there is no current user, all draft counts are forced to 0.
  """
  account = models.Account.current_user_account
  if account is None:
    issue_ids = None
  else:
    issue_ids = account.drafts
  for issue in issues:
    if issue_ids is None or issue.key().id() not in issue_ids:
      issue._num_drafts = 0


@login_required
def mine(request):
  """/mine - Show a list of issues created by the current user."""
  request.user_to_show = request.user
  return _show_user(request)


@login_required
def starred(request):
  """/starred - Show a list of issues starred by the current user."""
  stars = models.Account.current_user_account.stars
  if not stars:
    issues = []
  else:
    issues = [issue for issue in models.Issue.get_by_id(stars)
                    if issue is not None
                    and _can_view_issue(request.user, issue)]
    _load_users_for_issues(issues)
    _optimize_draft_counts(issues)
  return respond(request, 'starred.html', {'issues': issues})

def _load_users_for_issues(issues):
  """Load all user links for a list of issues in one go."""
  user_dict = {}
  for i in issues:
    for e in i.reviewers + i.cc + [i.owner.email()]:
      # keeping a count lets you track total vs. distinct if you want
      user_dict[e] = user_dict.setdefault(e, 0) + 1

  library.get_links_for_users(user_dict.keys())

@user_key_required
def show_user(request):
  """/user - Show the user's dashboard"""
  return _show_user(request)


def _show_user(request):
  user = request.user_to_show
  if user == request.user:
    query = models.Comment.all().filter('draft =', True)
    query = query.filter('author =', request.user).fetch(100)
    draft_keys = set(d.parent_key().parent().parent() for d in query)
    draft_issues = models.Issue.get(draft_keys)
  else:
    draft_issues = draft_keys = []
  my_issues = [
      issue for issue in db.GqlQuery(
          'SELECT * FROM Issue '
          'WHERE closed = FALSE AND owner = :1 '
          'ORDER BY modified DESC '
          'LIMIT 100',
          user)
      if issue.key() not in draft_keys and _can_view_issue(request.user, issue)]
  review_issues = [
      issue for issue in db.GqlQuery(
          'SELECT * FROM Issue '
          'WHERE closed = FALSE AND reviewers = :1 '
          'ORDER BY modified DESC '
          'LIMIT 100',
          user.email().lower())
      if (issue.key() not in draft_keys and issue.owner != user
          and _can_view_issue(request.user, issue))]
  closed_issues = [
      issue for issue in db.GqlQuery(
          'SELECT * FROM Issue '
          'WHERE closed = TRUE AND modified > :1 AND owner = :2 '
          'ORDER BY modified DESC '
          'LIMIT 100',
          datetime.datetime.now() - datetime.timedelta(days=7),
          user)
      if issue.key() not in draft_keys and _can_view_issue(request.user, issue)]
  cc_issues = [
      issue for issue in db.GqlQuery(
          'SELECT * FROM Issue '
          'WHERE closed = FALSE AND cc = :1 '
          'ORDER BY modified DESC '
          'LIMIT 100',
          user.email())
      if (issue.key() not in draft_keys and issue.owner != user
          and _can_view_issue(request.user, issue))]
  all_issues = my_issues + review_issues + closed_issues + cc_issues
  _load_users_for_issues(all_issues)
  _optimize_draft_counts(all_issues)
  return respond(request, 'user.html',
                 {'email': user.email(),
                  'my_issues': my_issues,
                  'review_issues': review_issues,
                  'closed_issues': closed_issues,
                  'cc_issues': cc_issues,
                  'draft_issues': draft_issues,
                  })


@login_required
@xsrf_required
def new(request):
  """/new - Upload a new patch set.

  GET shows a blank form, POST processes it.
  """
  if request.method != 'POST':
    form = NewForm()
    form.set_branch_choices()
    return respond(request, 'new.html', {'form': form})

  form = NewForm(request.POST, request.FILES)
  form.set_branch_choices()
  issue, _ = _make_new(request, form)
  if issue is None:
    return respond(request, 'new.html', {'form': form})
  else:
    return HttpResponseRedirect(reverse(show, args=[issue.key().id()]))


@login_required
@xsrf_required
def use_uploadpy(request):
  """Show an intermediate page about upload.py."""
  if request.method == 'POST':
    if 'disable_msg' in request.POST:
      models.Account.current_user_account.uploadpy_hint = False
      models.Account.current_user_account.put()
    if 'download' in request.POST:
      url = reverse(customized_upload_py)
    else:
      url = reverse(new)
    return HttpResponseRedirect(url)
  return respond(request, 'use_uploadpy.html')


@post_required
@upload_required
def upload(request):
  """/upload - Like new() or add(), but from the upload.py script.

  This generates a text/plain response.
  """
  if request.user is None:
    if IS_DEV:
      request.user = users.User(request.POST.get('user', 'test@example.com'))
    else:
      return HttpResponse('Login required', status=401)
  # Check against old upload.py usage.
  if request.POST.get('num_parts') > 1:
    return HttpResponse('Upload.py is too old, get the latest version.',
                        content_type='text/plain')
  form = UploadForm(request.POST, request.FILES)
  issue = None
  patchset = None
  if form.is_valid():
    issue_id = form.cleaned_data['issue']
    if issue_id:
      action = 'updated'
      issue = models.Issue.get_by_id(issue_id)
      if issue is None:
        form.errors['issue'] = ['No issue exists with that id (%s)' %
                                issue_id]
      elif issue.local_base and not form.cleaned_data.get('content_upload'):
        form.errors['issue'] = ['Base files upload required for that issue.']
        issue = None
      else:
        if request.user != issue.owner:
          form.errors['user'] = ['You (%s) don\'t own this issue (%s)' %
                                 (request.user, issue_id)]
          issue = None
        else:
          patchset = _add_patchset_from_form(request, issue, form, 'subject',
                                             emails_add_only=True)
          if not patchset:
            issue = None
    else:
      action = 'created'
      issue, patchset = _make_new(request, form)
  if issue is None:
    msg = 'Issue creation errors: %s' % repr(form.errors)
  else:
    msg = ('Issue %s. URL: %s' %
           (action,
            request.build_absolute_uri(
              reverse('show_bare_issue_number', args=[issue.key().id()]))))
    if (form.cleaned_data.get('content_upload') or
        form.cleaned_data.get('separate_patches')):
      # Extend the response message: 2nd line is patchset id.
      msg +="\n%d" % patchset.key().id()
      if form.cleaned_data.get('content_upload'):
        # Extend the response: additional lines are the expected filenames.
        issue.local_base = True
        issue.commit = form.cleaned_data.get('commit', False)
        issue.put()

        base_hashes = {}
        for file_info in form.cleaned_data.get('base_hashes').split("|"):
          if not file_info:
            break
          checksum, filename = file_info.split(":", 1)
          base_hashes[filename] = checksum

        content_entities = []
        new_content_entities = []
        patches = list(patchset.patch_set)
        existing_patches = {}
        patchsets = list(issue.patchset_set)
        if len(patchsets) > 1:
          # Only check the last uploaded patchset for speed.
          last_patch_set = patchsets[-2].patch_set
          patchsets = None  # Reduce memory usage.
          for opatch in last_patch_set:
            if opatch.content:
              existing_patches[opatch.filename] = opatch
        for patch in patches:
          content = None
          # Check if the base file is already uploaded in another patchset.
          if (patch.filename in base_hashes and
              patch.filename in existing_patches and
              (base_hashes[patch.filename] ==
               existing_patches[patch.filename].content.checksum)):
            content = existing_patches[patch.filename].content
            patch.status = existing_patches[patch.filename].status
            patch.is_binary = existing_patches[patch.filename].is_binary
          if not content:
            content = models.Content(is_uploaded=True, parent=patch)
            new_content_entities.append(content)
          content_entities.append(content)
        existing_patches = None  # Reduce memory usage.
        if new_content_entities:
          db.put(new_content_entities)

        for patch, content_entity in zip(patches, content_entities):
          patch.content = content_entity
          id_string = patch.key().id()
          if content_entity not in new_content_entities:
            # Base file not needed since we reused a previous upload.  Send its
            # patch id in case it's a binary file and the new content needs to
            # be uploaded.  We mark this by prepending 'nobase' to the id.
            id_string = "nobase_" + str(id_string)
          msg += "\n%s %s" % (id_string, patch.filename)
        db.put(patches)
  return HttpResponse(msg, content_type='text/plain')


@post_required
@patch_required
@upload_required
def upload_content(request):
  """/<issue>/upload_content/<patchset>/<patch> - Upload base file contents.

  Used by upload.py to upload base files.
  """
  form = UploadContentForm(request.POST, request.FILES)
  if not form.is_valid():
    return HttpResponse('ERROR: Upload content errors:\n%s' % repr(form.errors),
                        content_type='text/plain')
  if request.user is None:
    if IS_DEV:
      request.user = users.User(request.POST.get('user', 'test@example.com'))
    else:
      return HttpResponse('Error: Login required', status=401)
  if request.user != request.issue.owner:
    return HttpResponse('ERROR: You (%s) don\'t own this issue (%s).' %
                        (request.user, request.issue.key().id()))
  patch = request.patch
  patch.status = form.cleaned_data['status']
  patch.is_binary = form.cleaned_data['is_binary']
  patch.put()

  if form.cleaned_data['is_current']:
    if patch.patched_content:
      return HttpResponse('ERROR: Already have current content.')
    content = models.Content(is_uploaded=True, parent=patch)
    content.put()
    patch.patched_content = content
    patch.put()
  else:
    content = patch.content

  if form.cleaned_data['file_too_large']:
    content.file_too_large = True
  else:
    data = form.get_uploaded_content()
    checksum = md5.new(data).hexdigest()
    if checksum != request.POST.get('checksum'):
      content.is_bad = True
      content.put()
      return HttpResponse('ERROR: Checksum mismatch.',
                          content_type='text/plain')
    if patch.is_binary:
      content.data = data
    else:
      content.text = engine.ToText(engine.UnifyLinebreaks(data))
    content.checksum = checksum
  content.put()
  return HttpResponse('OK', content_type='text/plain')


@post_required
@patchset_required
@upload_required
def upload_patch(request):
  """/<issue>/upload_patch/<patchset> - Upload patch to patchset.

  Used by upload.py to upload a patch when the diff is too large to upload all
  together.
  """
  if request.user is None:
    if IS_DEV:
      request.user = users.User(request.POST.get('user', 'test@example.com'))
    else:
      return HttpResponse('Error: Login required', status=401)
  if request.user != request.issue.owner:
    return HttpResponse('ERROR: You (%s) don\'t own this issue (%s).' %
                        (request.user, request.issue.key().id()))
  form = UploadPatchForm(request.POST, request.FILES)
  if not form.is_valid():
    return HttpResponse('ERROR: Upload patch errors:\n%s' % repr(form.errors),
                        content_type='text/plain')
  patchset = request.patchset
  if patchset.data:
    return HttpResponse('ERROR: Can\'t upload patches to patchset with data.',
                        content_type='text/plain')
  text = engine.ToText(engine.UnifyLinebreaks(form.get_uploaded_patch()))
  patch = models.Patch(patchset=patchset,
                       text=text,
                       filename=form.cleaned_data['filename'], parent=patchset)
  patch.put()
  if form.cleaned_data.get('content_upload'):
    content = models.Content(is_uploaded=True, parent=patch)
    content.put()
    patch.content = content
    patch.put()

  msg = 'OK\n' + str(patch.key().id())
  return HttpResponse(msg, content_type='text/plain')


class EmptyPatchSet(Exception):
  """Exception used inside _make_new() to break out of the transaction."""


def _make_new(request, form):
  """Creates new issue and fill relevant fields from given form data.

  Sends notification about created issue (if requested with send_mail param).

  Returns (Issue, PatchSet) or (None, None).
  """
  if not form.is_valid():
    return (None, None)

  data_url = _get_data_url(form)
  if data_url is None:
    return (None, None)
  data, url, separate_patches = data_url

  reviewers = _get_emails(form, 'reviewers')
  if not form.is_valid() or reviewers is None:
    return (None, None)

  cc = _get_emails(form, 'cc')
  if not form.is_valid():
    return (None, None)

  base = form.get_base()
  if base is None:
    return (None, None)

  def txn():
    issue = models.Issue(subject=form.cleaned_data['subject'],
                         description=form.cleaned_data['description'],
                         base=base,
                         repo_guid=form.cleaned_data.get('repo_guid', None),
                         reviewers=reviewers,
                         cc=cc,
                         private=form.cleaned_data.get('private', False),
                         n_comments=0)
    issue.put()

    patchset = models.PatchSet(issue=issue, data=data, url=url, parent=issue)
    patchset.put()

    if not separate_patches:
      patches = engine.ParsePatchSet(patchset)
      if not patches:
        raise EmptyPatchSet  # Abort the transaction
      db.put(patches)
    return issue, patchset

  try:
    issue, patchset = db.run_in_transaction(txn)
  except EmptyPatchSet:
    errkey = url and 'url' or 'data'
    form.errors[errkey] = ['Patch set contains no recognizable patches']
    return (None, None)

  if form.cleaned_data.get('send_mail'):
    msg = _make_message(request, issue, '', '', True)
    msg.put()
    _notify_issue(request, issue, 'Created')
  return (issue, patchset)


def _get_data_url(form):
  """Helper for _make_new() above and add() below.

  Args:
    form: Django form object.

  Returns:
    3-tuple (data, url, separate_patches).
      data: the diff content, if available.
      url: the url of the diff, if given.
      separate_patches: True iff the patches will be uploaded separately for
        each file.

  """
  cleaned_data = form.cleaned_data

  data = cleaned_data['data']
  url = cleaned_data.get('url')
  separate_patches = cleaned_data.get('separate_patches')
  if not (data or url or separate_patches):
    form.errors['data'] = ['You must specify a URL or upload a file (< 1 MB).']
    return None
  if data and url:
    form.errors['data'] = ['You must specify either a URL or upload a file '
                           'but not both.']
    return None
  if separate_patches and (data or url):
    form.errors['data'] = ['If the patches will be uploaded separately later, '
                           'you can\'t send some data or a url.']
    return None

  if data is not None:
    data = db.Blob(engine.UnifyLinebreaks(data.read()))
    url = None
  elif url:
    try:
      fetch_result = urlfetch.fetch(url)
    except Exception, err:
      form.errors['url'] = [str(err)]
      return None
    if fetch_result.status_code != 200:
      form.errors['url'] = ['HTTP status code %s' % fetch_result.status_code]
      return None
    data = db.Blob(engine.UnifyLinebreaks(fetch_result.content))

  return data, url, separate_patches


@post_required
@issue_owner_required
@xsrf_required
def add(request):
  """/<issue>/add - Add a new PatchSet to an existing Issue."""
  issue = request.issue
  form = AddForm(request.POST, request.FILES)
  if not _add_patchset_from_form(request, issue, form):
    return show(request, form)
  return HttpResponseRedirect(reverse(show, args=[issue.key().id()]))


def _add_patchset_from_form(request, issue, form, message_key='message',
                            emails_add_only=False):
  """Helper for add() and upload()."""
  # TODO(guido): use a transaction like in _make_new(); may be share more code?
  if form.is_valid():
    data_url = _get_data_url(form)
  if not form.is_valid():
    return None
  if request.user != issue.owner:
    # This check is done at each call site but check again as a safety measure.
    return None
  data, url, separate_patches = data_url
  message = form.cleaned_data[message_key]
  patchset = models.PatchSet(issue=issue, message=message, data=data, url=url,
                             parent=issue)
  patchset.put()

  if not separate_patches:
    patches = engine.ParsePatchSet(patchset)
    if not patches:
      patchset.delete()
      errkey = url and 'url' or 'data'
      form.errors[errkey] = ['Patch set contains no recognizable patches']
      return None
    db.put(patches)

  if emails_add_only:
    emails = _get_emails(form, 'reviewers')
    if not form.is_valid():
      return None
    issue.reviewers += [reviewer for reviewer in emails
                        if reviewer not in issue.reviewers]
    emails = _get_emails(form, 'cc')
    if not form.is_valid():
      return None
    issue.cc += [cc for cc in emails if cc not in issue.cc]
  else:
    issue.reviewers = _get_emails(form, 'reviewers')
    issue.cc = _get_emails(form, 'cc')
  issue.commit = False
  issue.put()

  if form.cleaned_data.get('send_mail'):
    msg = _make_message(request, issue, message, '', True)
    msg.put()
    _notify_issue(request, issue, 'Updated')
  return patchset


def _get_emails(form, label):
  """Helper to return the list of reviewers, or None for error."""
  raw_emails = form.cleaned_data.get(label)
  if raw_emails:
    return _get_emails_from_raw(raw_emails.split(','), form=form, label=label)
  return []

def _get_emails_from_raw(raw_emails, form=None, label=None):
  emails = []
  for email in raw_emails:
    email = email.strip()
    if email:
      try:
        if '@' not in email:
          account = models.Account.get_account_for_nickname(email)
          if account is None:
            raise db.BadValueError('Unknown user: %s' % email)
          db_email = db.Email(account.user.email().lower())
        elif email.count('@') != 1:
          raise db.BadValueError('Invalid email address: %s' % email)
        else:
          _, tail = email.split('@')
          if '.' not in tail:
            raise db.BadValueError('Invalid email address: %s' % email)
          db_email = db.Email(email.lower())
      except db.BadValueError, err:
        if form:
          form.errors[label] = [unicode(err)]
        return None
      if db_email not in emails:
        emails.append(db_email)
  return emails


def _reorder_patches_by_filename(patches):
  """Reorder a list of patches to put C/C++ headers before sources."""
  splits = [os.path.splitext(patch.filename) for patch in patches]
  for i in range(len(splits) - 1):
    if (splits[i][0] == splits[i+1][0] and
        splits[i][1] in ['.c', '.cc', '.cpp'] and
        splits[i+1][1] in ['.h', '.hxx', '.hpp']):
      patches[i:i+2] = [patches[i+1], patches[i]]


def _calculate_delta(patch, patchset_id, patchsets):
  """Calculates which files in earlier patchsets this file differs from.

  Args:
    patch: The file to compare.
    patchset_id: The file's patchset's key id.
    patchsets: A list of existing patchsets.

  Returns:
    A list of patchset ids.
  """
  delta = []
  if patch.no_base_file:
    return delta
  for other in patchsets:
    if patchset_id == other.key().id():
      break
    if other.data or other.parsed_patches:
      # Loading all the Patch entities in every PatchSet takes too long
      # (DeadLineExceeded) and consumes a lot of memory (MemoryError) so instead
      # just parse the patchset's data.  Note we can only do this if the
      # patchset was small enough to fit in the data property.
      if other.parsed_patches is None:
        # PatchSet.data is stored as db.Blob (str). Try to convert it
        # to unicode so that Python doesn't need to do this conversion
        # when comparing text and patch.text, which is db.Text
        # (unicode).
        try:
          other.parsed_patches = engine.SplitPatch(other.data.decode('utf-8'))
        except UnicodeDecodeError:  # Fallback to str - unicode comparison.
          other.parsed_patches = engine.SplitPatch(other.data)
        other.data = None  # Reduce memory usage.
      for filename, text in other.parsed_patches:
        if filename == patch.filename:
          if text != patch.text:
            delta.append(other.key().id())
          break
      else:
        # We could not find the file in the previous patchset. It must
        # be new wrt that patchset.
        delta.append(other.key().id())
    else:
      # other (patchset) is too big to hold all the patches inside itself, so
      # we need to go to the datastore.  Use the index to see if there's a
      # patch against our current file in other.
      query = models.Patch.all()
      query.filter("filename =", patch.filename)
      query.filter("patchset =", other.key())
      other_patches = query.fetch(100)
      if other_patches and len(other_patches) > 1:
        logging.info("Got %s patches with the same filename for a patchset",
                     len(other_patches))
      for op in other_patches:
        if op.text != patch.text:
          delta.append(other.key().id())
          break
      else:
        # We could not find the file in the previous patchset. It must
        # be new wrt that patchset.
        delta.append(other.key().id())

  return delta


def _get_patchset_info(request, patchset_id):
  """ Returns a list of patchsets for the issue.

  Args:
    request: Django Request object.
    patchset_id: The id of the patchset that the caller is interested in.  This
      is the one that we generate delta links to if they're not available.  We
      can't generate for all patchsets because it would take too long on issues
      with many patchsets.  Passing in None is equivalent to doing it for the
      last patchset.

  Returns:
    A 3-tuple of (issue, patchsets, HttpResponse).
    If HttpResponse is not None, further processing should stop and it should be
    returned.
  """
  issue = request.issue
  patchsets = list(issue.patchset_set.order('created'))
  response = None
  if not patchset_id and patchsets:
    patchset_id = patchsets[-1].key().id()

  if request.user:
    drafts = list(models.Comment.gql('WHERE ANCESTOR IS :1 AND draft = TRUE'
                                     '  AND author = :2',
                                     issue, request.user))
  else:
    drafts = []
  comments = list(models.Comment.gql('WHERE ANCESTOR IS :1 AND draft = FALSE',
                                     issue))
  issue.draft_count = len(drafts)
  for c in drafts:
    c.ps_key = c.patch.patchset.key()
  patchset_id_mapping = {}  # Maps from patchset id to its ordering number.
  for patchset in patchsets:
    patchset_id_mapping[patchset.key().id()] = len(patchset_id_mapping) + 1
    patchset.n_drafts = sum(c.ps_key == patchset.key() for c in drafts)
    patchset.patches = None
    patchset.parsed_patches = None
    if patchset_id == patchset.key().id():
      patchset.patches = list(patchset.patch_set.order('filename'))
      # Reorder the list of patches to put .h files before .cc.
      _reorder_patches_by_filename(patchset.patches)
      try:
        attempt = _clean_int(request.GET.get('attempt'), 0, 0)
        if attempt < 0:
          response = HttpResponse('Invalid parameter', status=404)
          break
        for patch in patchset.patches:
          pkey = patch.key()
          patch._num_comments = sum(c.parent_key() == pkey for c in comments)
          patch._num_drafts = sum(c.parent_key() == pkey for c in drafts)
          if not patch.delta_calculated:
            if attempt > 2:
              # Too many patchsets or files and we're not able to generate the
              # delta links.  Instead of giving a 500, try to render the page
              # without them.
              patch.delta = []
            else:
              # Compare each patch to the same file in earlier patchsets to see
              # if they differ, so that we can generate the delta patch urls.
              # We do this once and cache it after.  It's specifically not done
              # on upload because we're already doing too much processing there.
              # NOTE: this function will clear out patchset.data to reduce
              # memory so don't ever call patchset.put() after calling it.
              patch.delta = _calculate_delta(patch, patchset_id, patchsets)
              patch.delta_calculated = True
              # A multi-entity put would be quicker, but it fails when the
              # patches have content that is large.  App Engine throws
              # RequestTooLarge.  This way, although not as efficient, allows
              # multiple refreshes on an issue to get things done, as opposed to
              # an all-or-nothing approach.
              patch.put()
          # Reduce memory usage: if this patchset has lots of added/removed
          # files (i.e. > 100) then we'll get MemoryError when rendering the
          # response.  Each Patch entity is using a lot of memory if the files
          # are large, since it holds the entire contents.  Call num_chunks and
          # num_drafts first though since they depend on text.
          # These are 'active' properties and have side-effects when looked up.
          # pylint: disable=W0104
          patch.num_chunks
          patch.num_drafts
          patch.num_added
          patch.num_removed
          patch.text = None
          patch._lines = None
          patch.parsed_deltas = []
          for delta in patch.delta:
            patch.parsed_deltas.append([patchset_id_mapping[delta], delta])
      except DeadlineExceededError:
        logging.exception('DeadlineExceededError in _get_patchset_info')
        if attempt > 2:
          response = HttpResponse('DeadlineExceededError - create a new issue.')
        else:
          response = HttpResponseRedirect('%s?attempt=%d' %
                                          (request.path, attempt + 1))
        break
  # Reduce memory usage (see above comment).
  for patchset in patchsets:
    patchset.parsed_patches = None
  return issue, patchsets, response


def replace_bug(message):
  bugs = re.split(r"[\s,]+", message.group(1))
  base_tracker_url = 'http://code.google.com/p/%s/issues/detail?id=%s'
  valid_trackers = ('chromium', 'chromium-os', 'chrome-os-partner', 'gyp', 'v8')
  urls = []
  for bug in bugs:
    if not bug:
      continue
    tracker = 'chromium'
    if ':' in bug:
      tracker, bug_id = bug.split(':', 1)
      if tracker not in valid_trackers:
        urls.append(bug)
        continue
    else:
      bug_id = bug
    url = '<a href="' + base_tracker_url % (tracker, bug_id) + '">'
    urls.append(url + bug + '</a>')

  return ", ".join(urls) + "\n"


def _map_base_url(base):
  """Check if Base URL can be converted into a source code viewer URL."""
  for rule in models_chromium.UrlMap.gql('ORDER BY base_url_template'):
    base_template = r'^%s$' % rule.base_url_template
    match = re.match(base_template, base)
    if not match:
      continue
    try:
      src_url = re.sub(base_template,
                       rule.source_code_url_template,
                       base)
    except re.error, err:
      logging.error('err: %s base: "%s" rule: "%s" => "%s"',
                    err, base, rule.base_url_template,
                    rule.source_code_url_template)
      return None
    return src_url
  return None


@issue_required
def show(request, form=None):
  """/<issue> - Show an issue."""
  issue, patchsets, response = _get_patchset_info(request, None)
  if response:
    return response
  if not form:
    form = AddForm(initial={'reviewers': ', '.join(issue.reviewers)})
  last_patchset = first_patch = None
  if patchsets:
    last_patchset = patchsets[-1]
    if last_patchset.patches:
      first_patch = last_patchset.patches[0]
  messages = []
  has_draft_message = False
  for msg in issue.message_set.order('date'):
    if not msg.draft:
      messages.append(msg)
    elif msg.draft and request.user and msg.sender == request.user.email():
      has_draft_message = True
  num_patchsets = len(patchsets)

  issue.description = cgi.escape(issue.description)
  issue.description = urlize(issue.description)
  re_string = r"(?<=BUG=)"
  re_string += "(\s*(?:[a-z0-9-]+:)?\d+\s*(?:,\s*(?:[a-z0-9-]+:)?\d+\s*)*)"
  expression = re.compile(re_string, re.IGNORECASE)
  issue.description = re.sub(expression, replace_bug, issue.description)
  issue.description = issue.description.replace('\n', '<br/>')
  src_url = _map_base_url(issue.base)
  return respond(request, 'issue.html',
                 {'issue': issue, 'patchsets': patchsets,
                  'messages': messages, 'form': form,
                  'last_patchset': last_patchset,
                  'num_patchsets': num_patchsets,
                  'first_patch': first_patch,
                  'has_draft_message': has_draft_message,
                  'src_url': src_url,
                  })


@patchset_required
def patchset(request):
  """/patchset/<key> - Returns patchset information."""
  patchset = request.patchset
  issue, patchsets, response = _get_patchset_info(request, patchset.key().id())
  if response:
    return response
  for ps in patchsets:
    if ps.key().id() == patchset.key().id():
      patchset = ps
  return respond(request, 'patchset.html',
                 {'issue': issue,
                  'patchset': patchset,
                  'patchsets': patchsets,
                  })


@login_required
def account(request):
  """/account/?q=blah&limit=10&timestamp=blah - Used for autocomplete."""
  def searchAccounts(property, domain, added, response):
    query = request.GET.get('q').lower()
    limit = _clean_int(request.GET.get('limit'), 10, 10, 100)

    accounts = models.Account.all()
    accounts.filter("lower_%s >= " % property, query)
    accounts.filter("lower_%s < " % property, query + u"\ufffd")
    accounts.order("lower_%s" % property)
    for account in accounts:
      if account.key() in added:
        continue
      if domain and not account.email.endswith(domain):
        continue
      if len(added) >= limit:
        break
      added.add(account.key())
      response += '%s (%s)\n' % (account.email, account.nickname)
    return added, response

  added = set()
  response = ''
  domain = os.environ['AUTH_DOMAIN']
  if domain != 'gmail.com':
    # 'gmail.com' is the value AUTH_DOMAIN is set to if the app is running
    # on appspot.com and shouldn't prioritize the custom domain.
    added, response = searchAccounts("email", domain, added, response)
    added, response = searchAccounts("nickname", domain, added, response)
  added, response = searchAccounts("nickname", "", added, response)
  added, response = searchAccounts("email", "", added, response)
  return HttpResponse(response)


@issue_editor_required
@xsrf_required
def edit(request):
  """/<issue>/edit - Edit an issue."""
  issue = request.issue
  base = issue.base

  if issue.local_base:
    form_cls = EditLocalBaseForm
  else:
    form_cls = EditForm

  if request.method != 'POST':
    reviewers = [models.Account.get_nickname_for_email(reviewer,
                                                       default=reviewer)
                 for reviewer in issue.reviewers]
    ccs = [models.Account.get_nickname_for_email(cc, default=cc)
           for cc in issue.cc]
    form = form_cls(initial={'subject': issue.subject,
                             'description': issue.description,
                             'base': base,
                             'reviewers': ', '.join(reviewers),
                             'cc': ', '.join(ccs),
                             'closed': issue.closed,
                             'private': issue.private,
                             })
    if not issue.local_base:
      form.set_branch_choices(base)
    return respond(request, 'edit.html', {'issue': issue, 'form': form})

  form = form_cls(request.POST)
  if not issue.local_base:
    form.set_branch_choices()

  if form.is_valid():
    reviewers = _get_emails(form, 'reviewers')

  if form.is_valid():
    cc = _get_emails(form, 'cc')

  if form.is_valid() and not issue.local_base:
    base = form.get_base()

  if not form.is_valid():
    return respond(request, 'edit.html', {'issue': issue, 'form': form})
  cleaned_data = form.cleaned_data

  was_closed = issue.closed
  issue.subject = cleaned_data['subject']
  issue.description = cleaned_data['description']
  issue.closed = cleaned_data['closed']
  if issue.closed:
    issue.commit = False
  issue.private = cleaned_data.get('private', False)
  base_changed = (issue.base != base)
  issue.base = base
  issue.reviewers = reviewers
  issue.cc = cc
  if base_changed:
    for patchset in issue.patchset_set:
      db.run_in_transaction(_delete_cached_contents, list(patchset.patch_set))
  issue.put()
  if issue.closed == was_closed:
    message = 'Edited'
  elif issue.closed:
    message = 'Closed'
  else:
    message = 'Reopened'
  _notify_issue(request, issue, message)

  return HttpResponseRedirect(reverse(show, args=[issue.key().id()]))


def _delete_cached_contents(patch_set):
  """Transactional helper for edit() to delete cached contents."""
  # TODO(guido): No need to do this in a transaction.
  patches = []
  contents = []
  for patch in patch_set:
    try:
      content = patch.content
    except db.Error:
      content = None
    try:
      patched_content = patch.patched_content
    except db.Error:
      patched_content = None
    if content is not None:
      contents.append(content)
    if patched_content is not None:
      contents.append(patched_content)
    patch.content = None
    patch.patched_content = None
    patches.append(patch)
  if contents:
    logging.info("Deleting %d contents", len(contents))
    db.delete(contents)
  if patches:
    logging.info("Updating %d patches", len(patches))
    db.put(patches)


@post_required
@issue_owner_required
@xsrf_required
def delete(request):
  """/<issue>/delete - Delete an issue.  There is no way back."""
  issue = request.issue
  tbd = [issue]
  for cls in [models.PatchSet, models.Patch, models.Comment,
              models.Message, models.Content]:
    tbd += cls.gql('WHERE ANCESTOR IS :1', issue)
  db.delete(tbd)
  _notify_issue(request, issue, 'Deleted')
  return HttpResponseRedirect(reverse(mine))


@post_required
@patchset_owner_required
@xsrf_required
def delete_patchset(request):
  """/<issue>/patch/<patchset>/delete - Delete a patchset.

  There is no way back.
  """
  issue = request.issue
  ps_delete = request.patchset
  ps_id = ps_delete.key().id()
  patchsets_after = issue.patchset_set.filter('created >', ps_delete.created)
  patches = []
  for patchset in patchsets_after:
    for patch in patchset.patch_set:
      if patch.delta_calculated:
        if ps_id in patch.delta:
          patches.append(patch)
  db.run_in_transaction(_patchset_delete, ps_delete, patches)
  _notify_issue(request, issue, 'Patchset deleted')
  return HttpResponseRedirect(reverse(show, args=[issue.key().id()]))


def _patchset_delete(ps_delete, patches):
  """Transactional helper for delete_patchset.

  Args:
    ps_delete: The patchset to be deleted.
    patches: Patches that have delta against patches of ps_delete.

  """
  patchset_id = ps_delete.key().id()
  tbp = []
  for patch in patches:
    patch.delta.remove(patchset_id)
    tbp.append(patch)
  if tbp:
    db.put(tbp)
  tbd = [ps_delete]
  for cls in [models.Patch, models.Comment]:
    tbd += cls.gql('WHERE ANCESTOR IS :1', ps_delete)
  db.delete(tbd)


@post_required
@issue_editor_required
@xsrf_required
def close(request):
  """/<issue>/close - Close an issue."""
  issue = request.issue
  issue.closed = True
  issue.commit = False
  if request.method == 'POST':
    new_description = request.POST.get('description')
    if new_description:
      issue.description = new_description
  issue.put()
  _notify_issue(request, issue, 'Closed')
  return HttpResponse('Closed', content_type='text/plain')


@post_required
@issue_required
@upload_required
def mailissue(request):
  """/<issue>/mail - Send mail for an issue.

  Used by upload.py.
  """
  if request.issue.owner != request.user:
    if not IS_DEV:
      return HttpResponse('Login required', status=401)
  issue = request.issue
  msg = _make_message(request, issue, '', '', True)
  msg.put()
  _notify_issue(request, issue, 'Mailed')

  return HttpResponse('OK', content_type='text/plain')


@patchset_required
def download(request):
  """/download/<issue>_<patchset>.diff - Download a patch set."""
  if request.patchset.data is None:
    return HttpResponseNotFound('Patch set (%s) is too large.'
                                % request.patchset.key().id())
  padding = ''
  user_agent = request.META.get('HTTP_USER_AGENT')
  if user_agent and 'MSIE' in user_agent:
    # Add 256+ bytes of padding to prevent XSS attacks on Internet Explorer.
    padding = ('='*67 + '\n') * 4
  return HttpResponse(padding + request.patchset.data,
                      content_type='text/plain')


@issue_required
@upload_required
def description(request):
  """/<issue>/description - Gets/Sets an issue's description.

  Used by upload.py or similar scripts.
  """
  if request.method != 'POST':
    description = request.issue.description or ""
    return HttpResponse(description, content_type='text/plain')
  if not request.issue.user_can_edit(request.user):
    if not IS_DEV:
      return HttpResponse('Login required', status=401)
  issue = request.issue
  issue.description = request.POST.get('description')
  issue.put()
  _notify_issue(request, issue, 'Changed')
  return HttpResponse('')


@issue_required
@upload_required
@json_response
def fields(request):
  """/<issue>/fields - Gets/Sets fields on the issue.

  Used by upload.py or similar scripts for partial updates of the issue
  without a patchset..
  """
  # Only recognizes a few fields for now.
  if request.method != 'POST':
    fields = request.GET.getlist('field')
    response = {}
    if 'reviewers' in fields:
      response['reviewers'] = request.issue.reviewers or []
    if 'description' in fields:
      response['description'] = request.issue.description
    if 'subject' in fields:
      response['subject'] = request.issue.subject
    return response

  if not request.issue.user_can_edit(request.user):
    if not IS_DEV:
      return HttpResponse('Login required', status=401)
  fields = simplejson.loads(request.POST.get('fields'))
  issue = request.issue
  if 'description' in fields:
    issue.description = fields['description']
  if 'reviewers' in fields:
    issue.reviewers = _get_emails_from_raw(fields['reviewers'])
  if 'subject' in fields:
    issue.subject = fields['subject']
  issue.put()
  _notify_issue(request, issue, 'Changed')
  return HttpResponse('')


@patch_required
def patch(request):
  """/<issue>/patch/<patchset>/<patch> - View a raw patch."""
  return patch_helper(request)


def patch_helper(request, nav_type='patch'):
  """Returns a unified diff.

  Args:
    request: Django Request object.
    nav_type: the navigation used in the url (i.e. patch/diff/diff2).  Normally
      the user looks at either unified or side-by-side diffs at one time, going
      through all the files in the same mode.  However, if side-by-side is not
      available for some files, we temporarly switch them to unified view, then
      switch them back when we can.  This way they don't miss any files.

  Returns:
    Whatever respond() returns.
  """
  _add_next_prev(request.patchset, request.patch)
  request.patch.nav_type = nav_type
  parsed_lines = patching.ParsePatchToLines(request.patch.lines)
  if parsed_lines is None:
    return HttpResponseNotFound('Can\'t parse the patch to lines')
  rows = engine.RenderUnifiedTableRows(request, parsed_lines)
  return respond(request, 'patch.html',
                 {'patch': request.patch,
                  'patchset': request.patchset,
                  'view_style': 'patch',
                  'rows': rows,
                  'issue': request.issue,
                  'context': _clean_int(request.GET.get('context'), -1),
                  'column_width': _clean_int(request.GET.get('column_width'),
                                             None),
                  })


@image_required
def image(request):
  """/<issue>/content/<patchset>/<patch>/<content> - Return patch's content."""
  return HttpResponse(request.content.data)


@patch_required
def download_patch(request):
  """/download/issue<issue>_<patchset>_<patch>.diff - Download patch."""
  return HttpResponse(request.patch.text, content_type='text/plain')


def _issue_as_dict(issue, messages, request=None):
  """Converts an issue into a dict."""
  values = {
    'owner': library.get_nickname(issue.owner, True, request),
    'owner_email': issue.owner.email(),
    'modified': str(issue.modified),
    'created': str(issue.created),
    'closed': issue.closed,
    'cc': issue.cc,
    'reviewers': issue.reviewers,
    'patchsets': [p.key().id() for p in issue.patchset_set.order('created')],
    'description': issue.description,
    'subject': issue.subject,
    'issue': issue.key().id(),
    'base_url': issue.base,
    'private': issue.private,
    'commit': issue.commit,
  }
  if messages:
    values['messages'] = [
      {
        'sender': m.sender,
        'recipients': m.recipients,
        'date': str(m.date),
        'text': m.text,
        'approval': m.approval,
      }
      for m in models.Message.gql('WHERE ANCESTOR IS :1', issue)
    ]
  return values


def _patchset_as_dict(patchset, request=None):
  """Converts a patchset into a dict."""
  values = {
    'patchset': patchset.key().id(),
    'issue': patchset.issue.key().id(),
    'owner': library.get_nickname(patchset.issue.owner, True, request),
    'owner_email': patchset.issue.owner.email(),
    'message': patchset.message,
    'url': patchset.url,
    'created': str(patchset.created),
    'modified': str(patchset.modified),
    'num_comments': patchset.num_comments,
    'try_job_results': [t.to_dict() for t in patchset.try_job_results],
    'files': {},
  }
  for patch in models.Patch.gql("WHERE patchset = :1", patchset):
    # num_comments and num_drafts are left out for performance reason:
    # they cause a datastore query on first access. They could be added
    # optionally if the need ever arises.
    values['files'][patch.filename] = {
        'id': patch.key().id(),
        'is_binary': patch.is_binary,
        'no_base_file': patch.no_base_file,
        'num_added': patch.num_added,
        'num_chunks': patch.num_chunks,
        'num_removed': patch.num_removed,
        'status': patch.status,
        'property_changes': '\n'.join(patch.property_changes),
    }
  return values


@issue_required
@json_response
def api_issue(request):
  """/api/<issue> - Gets issue's data as a JSON-encoded dictionary."""
  messages = ('messages' in request.GET and
      request.GET.get('messages').lower() == 'true')
  values = _issue_as_dict(request.issue, messages, request)
  return values


@patchset_required
@json_response
def api_patchset(request):
  """/api/<issue>/<patchset> - Gets an issue's patchset data as a JSON-encoded
  dictionary.
  """
  values = _patchset_as_dict(request.patchset, request)
  return values


def _get_context_for_user(request):
  """Returns the context setting for a user.

  The value is validated against models.CONTEXT_CHOICES.
  If an invalid value is found, the value is overwritten with
  engine.DEFAULT_CONTEXT.
  """
  get_param = request.GET.get('context') or None
  if 'context' in request.GET and get_param is None:
    # User wants to see whole file. No further processing is needed.
    return get_param
  if request.user:
    account = models.Account.current_user_account
    default_context = account.default_context
  else:
    default_context = engine.DEFAULT_CONTEXT
  context = _clean_int(get_param, default_context)
  if context is not None and context not in models.CONTEXT_CHOICES:
    context = engine.DEFAULT_CONTEXT
  return context

def _get_column_width_for_user(request):
  """Returns the column width setting for a user."""
  if request.user:
    account = models.Account.current_user_account
    default_column_width = account.default_column_width
  else:
    default_column_width = engine.DEFAULT_COLUMN_WIDTH
  column_width = _clean_int(request.GET.get('column_width'),
                            default_column_width,
                            engine.MIN_COLUMN_WIDTH, engine.MAX_COLUMN_WIDTH)
  return column_width


@patch_filename_required
def diff(request):
  """/<issue>/diff/<patchset>/<patch> - View a patch as a side-by-side diff"""
  if request.patch.no_base_file:
    # Can't show side-by-side diff since we don't have the base file.  Show the
    # unified diff instead.
    return patch_helper(request, 'diff')

  patchset = request.patchset
  patch = request.patch

  patchsets = list(request.issue.patchset_set.order('created'))

  context = _get_context_for_user(request)
  column_width = _get_column_width_for_user(request)
  if patch.filename.startswith('webkit/api'):
    column_width = engine.MAX_COLUMN_WIDTH
  if patch.is_binary:
    rows = None
  else:
    try:
      rows = _get_diff_table_rows(request, patch, context, column_width)
    except engine.FetchError, err:
      return HttpResponseNotFound(str(err))

  _add_next_prev(patchset, patch)
  return respond(request, 'diff.html',
                 {'issue': request.issue,
                  'patchset': patchset,
                  'patch': patch,
                  'view_style': 'diff',
                  'rows': rows,
                  'context': context,
                  'context_values': models.CONTEXT_CHOICES,
                  'column_width': column_width,
                  'patchsets': patchsets,
                  })


def _get_diff_table_rows(request, patch, context, column_width):
  """Helper function that returns rendered rows for a patch.

  Raises:
    engine.FetchError if patch parsing or download of base files fails.
  """
  chunks = patching.ParsePatchToChunks(patch.lines, patch.filename)
  if chunks is None:
    raise engine.FetchError('Can\'t parse the patch to chunks')

  # Possible engine.FetchErrors are handled in diff() and diff_skipped_lines().
  content = request.patch.get_content()

  rows = list(engine.RenderDiffTableRows(request, content.lines,
                                         chunks, patch,
                                         context=context,
                                         colwidth=column_width))
  if rows and rows[-1] is None:
    del rows[-1]
    # Get rid of content, which may be bad
    if content.is_uploaded and content.text != None:
      # Don't delete uploaded content, otherwise get_content()
      # will fetch it.
      content.is_bad = True
      content.text = None
      content.put()
    else:
      content.delete()
      request.patch.content = None
      request.patch.put()

  return rows


@patch_required
@json_response
def diff_skipped_lines(request, id_before, id_after, where, column_width):
  """/<issue>/diff/<patchset>/<patch> - Returns a fragment of skipped lines.

  *where* indicates which lines should be expanded:
    'b' - move marker line to bottom and expand above
    't' - move marker line to top and expand below
    'a' - expand all skipped lines
  """
  patch = request.patch
  if where == 'a':
    context = None
  else:
    context = _get_context_for_user(request) or 100

  column_width = _clean_int(column_width, engine.DEFAULT_COLUMN_WIDTH,
                            engine.MIN_COLUMN_WIDTH, engine.MAX_COLUMN_WIDTH)

  try:
    rows = _get_diff_table_rows(request, patch, None, column_width)
  except engine.FetchError, err:
    return HttpResponse('Error: %s; please report!' % err, status=500)
  return _get_skipped_lines_response(rows, id_before, id_after, where, context)


# there's no easy way to put a control character into a regex, so brute-force it
# this is all control characters except \r, \n, and \t
_badchars_re = re.compile(
    r'[\000\001\002\003\004\005\006\007\010\013\014\016\017'
    r'\020\021\022\023\024\025\026\027\030\031\032\033\034\035\036\037]')


def _strip_invalid_xml(s):
  """Remove control chars other than \r\n\t from a string to be put in XML."""
  if _badchars_re.search(s):
    return ''.join(c for c in s if c >= ' ' or c in '\r\n\t')
  else:
    return s


def _get_skipped_lines_response(rows, id_before, id_after, where, context):
  """Helper function that returns response data for skipped lines"""
  response_rows = []
  id_before_start = int(id_before)
  id_after_end = int(id_after)
  if context is not None:
    id_before_end = id_before_start+context
    id_after_start = id_after_end-context
  else:
    id_before_end = id_after_start = None

  for row in rows:
    m = re.match('^<tr( name="hook")? id="pair-(?P<rowcount>\d+)">', row)
    if m:
      curr_id = int(m.groupdict().get("rowcount"))
      # expand below marker line
      if (where == 'b'
          and curr_id > id_after_start and curr_id <= id_after_end):
        response_rows.append(row)
      # expand above marker line
      elif (where == 't'
            and curr_id >= id_before_start and curr_id < id_before_end):
        response_rows.append(row)
      # expand all skipped lines
      elif (where == 'a'
            and curr_id >= id_before_start and curr_id <= id_after_end):
        response_rows.append(row)
      if context is not None and len(response_rows) >= 2*context:
        break

  # Create a usable structure for the JS part
  response = []
  response_rows =  [_strip_invalid_xml(r) for r in response_rows]
  dom = ElementTree.parse(StringIO('<div>%s</div>' % "".join(response_rows)))
  for node in dom.getroot().getchildren():
    content = [[x.items(), x.text] for x in node.getchildren()]
    response.append([node.items(), content])
  return response


def _get_diff2_data(request, ps_left_id, ps_right_id, patch_id, context,
                    column_width, patch_filename=None):
  """Helper function that returns objects for diff2 views"""
  ps_left = models.PatchSet.get_by_id(int(ps_left_id), parent=request.issue)
  if ps_left is None:
    return HttpResponseNotFound('No patch set exists with that id (%s)' %
                                ps_left_id)
  ps_left.issue = request.issue
  ps_right = models.PatchSet.get_by_id(int(ps_right_id), parent=request.issue)
  if ps_right is None:
    return HttpResponseNotFound('No patch set exists with that id (%s)' %
                                ps_right_id)
  ps_right.issue = request.issue
  if patch_id is not None:
    patch_right = models.Patch.get_by_id(int(patch_id), parent=ps_right)
  else:
    patch_right = None
  if patch_right is not None:
    patch_right.patchset = ps_right
    if patch_filename is None:
      patch_filename = patch_right.filename
  # Now find the corresponding patch in ps_left
  patch_left = models.Patch.gql('WHERE patchset = :1 AND filename = :2',
                                ps_left, patch_filename).get()

  if patch_left:
    try:
      new_content_left = patch_left.get_patched_content()
    except engine.FetchError, err:
      return HttpResponseNotFound(str(err))
    lines_left = new_content_left.lines
  elif patch_right:
    lines_left = patch_right.get_content().lines
  else:
    lines_left = []

  if patch_right:
    try:
      new_content_right = patch_right.get_patched_content()
    except engine.FetchError, err:
      return HttpResponseNotFound(str(err))
    lines_right = new_content_right.lines
  elif patch_left:
    lines_right = patch_left.get_content().lines
  else:
    lines_right = []

  rows = engine.RenderDiff2TableRows(request,
                                     lines_left, patch_left,
                                     lines_right, patch_right,
                                     context=context,
                                     colwidth=column_width)
  rows = list(rows)
  if rows and rows[-1] is None:
    del rows[-1]

  return dict(patch_left=patch_left, patch_right=patch_right,
              ps_left=ps_left, ps_right=ps_right, rows=rows)


@issue_required
def diff2(request, ps_left_id, ps_right_id, patch_filename):
  """/<issue>/diff2/... - View the delta between two different patch sets."""
  context = _get_context_for_user(request)
  column_width = _get_column_width_for_user(request)

  ps_right = models.PatchSet.get_by_id(int(ps_right_id), parent=request.issue)
  patch_right = None

  if ps_right:
    patch_right = models.Patch.gql('WHERE patchset = :1 AND filename = :2',
                                   ps_right, patch_filename).get()

  if patch_right:
    patch_id = patch_right.key().id()
  elif patch_filename.isdigit():
    # Perhaps it's an ID that's passed in, based on the old URL scheme.
    patch_id = int(patch_filename)
  else:  # patch doesn't exist in this patchset
    patch_id = None

  data = _get_diff2_data(request, ps_left_id, ps_right_id, patch_id, context,
                         column_width, patch_filename)
  if isinstance(data, HttpResponseNotFound):
    return data

  patchsets = list(request.issue.patchset_set.order('created'))

  if data["patch_right"]:
    _add_next_prev2(data["ps_left"], data["ps_right"], data["patch_right"])
  return respond(request, 'diff2.html',
                 {'issue': request.issue,
                  'ps_left': data["ps_left"],
                  'patch_left': data["patch_left"],
                  'ps_right': data["ps_right"],
                  'patch_right': data["patch_right"],
                  'rows': data["rows"],
                  'patch_id': patch_id,
                  'context': context,
                  'context_values': models.CONTEXT_CHOICES,
                  'column_width': column_width,
                  'patchsets': patchsets,
                  'filename': patch_filename,
                  })


@issue_required
@json_response
def diff2_skipped_lines(request, ps_left_id, ps_right_id, patch_id,
                        id_before, id_after, where, column_width):
  """/<issue>/diff2/... - Returns a fragment of skipped lines"""
  column_width = _clean_int(column_width, engine.DEFAULT_COLUMN_WIDTH,
                            engine.MIN_COLUMN_WIDTH, engine.MAX_COLUMN_WIDTH)

  if where == 'a':
    context = None
  else:
    context = _get_context_for_user(request) or 100

  data = _get_diff2_data(request, ps_left_id, ps_right_id, patch_id, 10000,
                         column_width)
  if isinstance(data, HttpResponseNotFound):
    return data
  return _get_skipped_lines_response(data["rows"], id_before, id_after,
                                     where, context)


def _get_comment_counts(account, patchset):
  """Helper to get comment counts for all patches in a single query.

  The helper returns two dictionaries comments_by_patch and
  drafts_by_patch with patch key as key and comment count as
  value. Patches without comments or drafts are not present in those
  dictionaries.
  """
  # A key-only query won't work because we need to fetch the patch key
  # in the for loop further down.
  comment_query = models.Comment.all()
  comment_query.ancestor(patchset)

  # Get all comment counts with one query rather than one per patch.
  comments_by_patch = {}
  drafts_by_patch = {}
  for c in comment_query:
    pkey = models.Comment.patch.get_value_for_datastore(c)
    if not c.draft:
      comments_by_patch[pkey] = comments_by_patch.setdefault(pkey, 0) + 1
    elif account and c.author == account.user:
      drafts_by_patch[pkey] = drafts_by_patch.setdefault(pkey, 0) + 1

  return comments_by_patch, drafts_by_patch


def _add_next_prev(patchset, patch):
  """Helper to add .next and .prev attributes to a patch object."""
  patch.prev = patch.next = None
  patches = list(models.Patch.gql("WHERE patchset = :1 ORDER BY filename",
                                  patchset))
  _reorder_patches_by_filename(patches)
  patchset.patches = patches  # Required to render the jump to select.

  comments_by_patch, drafts_by_patch = _get_comment_counts(
     models.Account.current_user_account, patchset)

  last_patch = None
  next_patch = None
  last_patch_with_comment = None
  next_patch_with_comment = None

  found_patch = False
  for p in patches:
    if p.filename == patch.filename:
      found_patch = True
      continue

    p._num_comments = comments_by_patch.get(p.key(), 0)
    p._num_drafts = drafts_by_patch.get(p.key(), 0)

    if not found_patch:
      last_patch = p
      if p.num_comments > 0 or p.num_drafts > 0:
        last_patch_with_comment = p
    else:
      if next_patch is None:
        next_patch = p
      if p.num_comments > 0 or p.num_drafts > 0:
        next_patch_with_comment = p
        # safe to stop scanning now because the next with out a comment
        # will already have been filled in by some earlier patch
        break

  patch.prev = last_patch
  patch.next = next_patch
  patch.prev_with_comment = last_patch_with_comment
  patch.next_with_comment = next_patch_with_comment


def _add_next_prev2(ps_left, ps_right, patch_right):
  """Helper to add .next and .prev attributes to a patch object."""
  patch_right.prev = patch_right.next = None
  patches = list(models.Patch.gql("WHERE patchset = :1 ORDER BY filename",
                                  ps_right))
  ps_right.patches = patches  # Required to render the jump to select.

  n_comments, n_drafts = _get_comment_counts(
    models.Account.current_user_account, ps_right)

  last_patch = None
  next_patch = None
  last_patch_with_comment = None
  next_patch_with_comment = None

  found_patch = False
  for p in patches:
    if p.filename == patch_right.filename:
      found_patch = True
      continue

    p._num_comments = n_comments.get(p.key(), 0)
    p._num_drafts = n_drafts.get(p.key(), 0)

    if not found_patch:
      last_patch = p
      if ((p.num_comments > 0 or p.num_drafts > 0) and
          ps_left.key().id() in p.delta):
        last_patch_with_comment = p
    else:
      if next_patch is None:
        next_patch = p
      if ((p.num_comments > 0 or p.num_drafts > 0) and
          ps_left.key().id() in p.delta):
        next_patch_with_comment = p
        # safe to stop scanning now because the next with out a comment
        # will already have been filled in by some earlier patch
        break

  patch_right.prev = last_patch
  patch_right.next = next_patch
  patch_right.prev_with_comment = last_patch_with_comment
  patch_right.next_with_comment = next_patch_with_comment


@post_required
def inline_draft(request):
  """/inline_draft - Ajax handler to submit an in-line draft comment.

  This wraps _inline_draft(); all exceptions are logged and cause an
  abbreviated response indicating something went wrong.

  Note: creating or editing draft comments is *not* XSRF-protected,
  because it is not unusual to come back after hours; the XSRF tokens
  time out after 1 or 2 hours.  The final submit of the drafts for
  others to view *is* XSRF-protected.
  """
  try:
    return _inline_draft(request)
  except Exception, err:
    logging.exception('Exception in inline_draft processing:')
    # TODO(guido): return some kind of error instead?
    # Return HttpResponse for now because the JS part expects
    # a 200 status code.
    return HttpResponse('<font color="red">Error: %s; please report!</font>' %
                        err.__class__.__name__)


def _inline_draft(request):
  """Helper to submit an in-line draft comment."""
  # TODO(guido): turn asserts marked with XXX into errors
  # Don't use @login_required, since the JS doesn't understand redirects.
  if not request.user:
    # Don't log this, spammers have started abusing this.
    return HttpResponse('Not logged in')
  snapshot = request.POST.get('snapshot')
  assert snapshot in ('old', 'new'), repr(snapshot)
  left = (snapshot == 'old')
  side = request.POST.get('side')
  assert side in ('a', 'b'), repr(side)  # Display left (a) or right (b)
  issue_id = int(request.POST['issue'])
  issue = models.Issue.get_by_id(issue_id)
  assert issue  # XXX
  patchset_id = int(request.POST.get('patchset') or
                    request.POST[side == 'a' and 'ps_left' or 'ps_right'])
  patchset = models.PatchSet.get_by_id(int(patchset_id), parent=issue)
  assert patchset  # XXX
  patch_id = int(request.POST.get('patch') or
                 request.POST[side == 'a' and 'patch_left' or 'patch_right'])
  patch = models.Patch.get_by_id(int(patch_id), parent=patchset)
  assert patch  # XXX
  text = request.POST.get('text')
  lineno = int(request.POST['lineno'])
  message_id = request.POST.get('message_id')
  comment = None
  if message_id:
    comment = models.Comment.get_by_key_name(message_id, parent=patch)
    if comment is None or not comment.draft or comment.author != request.user:
      comment = None
      message_id = None
  if not message_id:
    # Prefix with 'z' to avoid key names starting with digits.
    message_id = 'z' + binascii.hexlify(_random_bytes(16))

  if not text.rstrip():
    if comment is not None:
      assert comment.draft and comment.author == request.user
      comment.delete()  # Deletion
      comment = None
      # Re-query the comment count.
      models.Account.current_user_account.update_drafts(issue)
  else:
    if comment is None:
      comment = models.Comment(key_name=message_id, parent=patch)
    comment.patch = patch
    comment.lineno = lineno
    comment.left = left
    comment.text = db.Text(text)
    comment.message_id = message_id
    comment.put()
    # The actual count doesn't matter, just that there's at least one.
    models.Account.current_user_account.update_drafts(issue, 1)

  query = models.Comment.gql(
      'WHERE patch = :patch AND lineno = :lineno AND left = :left '
      'ORDER BY date',
      patch=patch, lineno=lineno, left=left)
  comments = list(c for c in query if not c.draft or c.author == request.user)
  if comment is not None and comment.author is None:
    # Show anonymous draft even though we don't save it
    comments.append(comment)
  if not comments:
    return HttpResponse(' ')
  for c in comments:
    c.complete()
  return render_to_response('inline_comment.html',
                            {'user': request.user,
                             'patch': patch,
                             'patchset': patchset,
                             'issue': issue,
                             'comments': comments,
                             'lineno': lineno,
                             'snapshot': snapshot,
                             'side': side,
                             },
                            context_instance=RequestContext(request))


def _get_affected_files(issue, full_diff=False):
  """Helper to return a list of affected files from the latest patchset.

  Args:
    issue: Issue instance.
    full_diff: If true, include the entire diff even if it exceeds 100 lines.

  Returns:
    2-tuple containing a list of affected files, and the diff contents if it
    is less than 100 lines (otherwise the second item is an empty string).
  """
  files = []
  modified_count = 0
  diff = ''
  patchsets = list(issue.patchset_set.order('created'))
  if len(patchsets):
    patchset = patchsets[-1]
    patches = list(patchset.patch_set.order('filename'))
    _reorder_patches_by_filename(patches)
    for patch in patches:
      file_str = ''
      if patch.status:
        file_str += patch.status + ' '
      file_str += patch.filename
      files.append(file_str)
      # No point in loading patches if the patchset is too large for email.
      if full_diff or modified_count < 100:
        modified_count += patch.num_added + patch.num_removed

    if full_diff or modified_count < 100:
      diff = patchset.data

  return files, diff


def _get_mail_template(request, issue, full_diff=False):
  """Helper to return the template and context for an email.

  If this is the first email sent by the owner, a template that lists the
  reviewers, description and files is used.
  """
  context = {}
  template = 'mails/comment.txt'
  if request.user == issue.owner:
    if db.GqlQuery('SELECT * FROM Message WHERE ANCESTOR IS :1 AND sender = :2',
                   issue, db.Email(request.user.email())).count(1) == 0:
      template = 'mails/review.txt'
      files, patch = _get_affected_files(issue, full_diff)
      context.update({'files': files, 'patch': patch, 'base': issue.base})
  return template, context


@login_required
@issue_required
@xsrf_required
def publish(request):
  """ /<issue>/publish - Publish draft comments and send mail."""
  issue = request.issue
  if request.user == issue.owner:
    form_class = PublishForm
  else:
    form_class = MiniPublishForm
  draft_message = None
  if not request.POST.get('message_only', None):
    query = models.Message.gql(('WHERE issue = :1 AND sender = :2 '
                                'AND draft = TRUE'), issue,
                               request.user.email())
    draft_message = query.get()
  if request.method != 'POST':
    reviewers = issue.reviewers[:]
    cc = issue.cc[:]
    reviewers = [models.Account.get_nickname_for_email(reviewer,
                                                       default=reviewer)
                 for reviewer in reviewers]
    ccs = [models.Account.get_nickname_for_email(cc, default=cc) for cc in cc]
    tbd, comments = _get_draft_comments(request, issue, True)
    preview = _get_draft_details(request, comments)
    if draft_message is None:
      msg = ''
    else:
      msg = draft_message.text
    form = form_class(initial={'subject': issue.subject,
                               'reviewers': ', '.join(reviewers),
                               'cc': ', '.join(ccs),
                               'send_mail': True,
                               'message': msg,
                               })
    return respond(request, 'publish.html', {'form': form,
                                             'issue': issue,
                                             'preview': preview,
                                             'draft_message': draft_message,
                                             })

  form = form_class(request.POST)
  if not form.is_valid():
    return respond(request, 'publish.html', {'form': form, 'issue': issue})
  if request.user == issue.owner:
    issue.subject = form.cleaned_data['subject']
  if form.is_valid() and not form.cleaned_data.get('message_only', False):
    reviewers = _get_emails(form, 'reviewers')
  else:
    reviewers = issue.reviewers
  if (request.user != issue.owner and
     request.user.email() not in reviewers and
     form.cleaned_data.get('add_as_reviewer')):
    reviewers.append(db.Email(request.user.email()))
  if form.is_valid() and not form.cleaned_data.get('message_only', False):
    cc = _get_emails(form, 'cc')
  else:
    cc = issue.cc
    # The user is in the reviewer list, remove them from CC if they're there.
    if request.user.email() in cc:
      cc.remove(request.user.email())
  if not form.is_valid():
    return respond(request, 'publish.html', {'form': form, 'issue': issue})
  issue.reviewers = reviewers
  issue.cc = cc
  if form.cleaned_data['commit'] and not issue.closed:
    issue.commit = True
  if not form.cleaned_data.get('message_only', False):
    tbd, comments = _get_draft_comments(request, issue)
  else:
    tbd = []
    comments = []
  issue.update_comment_count(len(comments))
  tbd.append(issue)

  if comments:
    logging.warn('Publishing %d comments', len(comments))
  msg = _make_message(request, issue,
                      form.cleaned_data['message'],
                      comments,
                      form.cleaned_data['send_mail'],
                      draft=draft_message)
  tbd.append(msg)

  for obj in tbd:
    db.put(obj)

  _notify_issue(request, issue, 'Comments published')

  # There are now no comments here (modulo race conditions)
  models.Account.current_user_account.update_drafts(issue, 0)
  if form.cleaned_data.get('no_redirect', False):
    return HttpResponse('OK', content_type='text/plain')
  return HttpResponseRedirect(reverse(show, args=[issue.key().id()]))


def _encode_safely(s):
  """Helper to turn a unicode string into 8-bit bytes."""
  if isinstance(s, unicode):
    s = s.encode('utf-8')
  return s


def _get_draft_comments(request, issue, preview=False):
  """Helper to return objects to put() and a list of draft comments.

  If preview is True, the list of objects to put() is empty to avoid changes
  to the datastore.

  Args:
    request: Django Request object.
    issue: Issue instance.
    preview: Preview flag (default: False).

  Returns:
    2-tuple (put_objects, comments).
  """
  comments = []
  tbd = []
  # XXX Should request all drafts for this issue once, now we can.
  for patchset in issue.patchset_set.order('created'):
    ps_comments = list(models.Comment.gql(
        'WHERE ANCESTOR IS :1 AND author = :2 AND draft = TRUE',
        patchset, request.user))
    if ps_comments:
      patches = dict((p.key(), p) for p in patchset.patch_set)
      for p in patches.itervalues():
        p.patchset = patchset
      for c in ps_comments:
        c.draft = False
        # Get the patch key value without loading the patch entity.
        # NOTE: Unlike the old version of this code, this is the
        # recommended and documented way to do this!
        pkey = models.Comment.patch.get_value_for_datastore(c)
        if pkey in patches:
          patch = patches[pkey]
          c.patch = patch
      if not preview:
        tbd.append(ps_comments)
        patchset.update_comment_count(len(ps_comments))
        tbd.append(patchset)
      ps_comments.sort(key=lambda c: (c.patch.filename, not c.left,
                                      c.lineno, c.date))
      comments += ps_comments
  return tbd, comments


def _get_draft_details(request, comments):
  """Helper to display comments with context in the email message."""
  last_key = None
  output = []
  linecache = {}  # Maps (c.patch.key(), c.left) to list of lines
  modified_patches = []
  fetch_base_failed = False
  for c in comments:
    if (c.patch.key(), c.left) != last_key:
      url = request.build_absolute_uri(
        reverse(diff, args=[request.issue.key().id(),
                            c.patch.patchset.key().id(),
                            c.patch.filename]))
      output.append('\n%s\nFile %s (%s):' % (url, c.patch.filename,
                                             c.left and "left" or "right"))
      last_key = (c.patch.key(), c.left)
      patch = c.patch
      if patch.no_base_file:
        linecache[last_key] = patching.ParsePatchToLines(patch.lines)
      else:
        try:
          if c.left:
            old_lines = patch.get_content().text.splitlines(True)
            linecache[last_key] = old_lines
          else:
            new_lines = patch.get_patched_content().text.splitlines(True)
            linecache[last_key] = new_lines
        except engine.FetchError:
          linecache[last_key] = patching.ParsePatchToLines(patch.lines)
          fetch_base_failed = True
    file_lines = linecache[last_key]
    context = ''
    if patch.no_base_file or fetch_base_failed:
      for old_line_no, new_line_no, line_text in file_lines:
        if ((c.lineno == old_line_no and c.left) or
            (c.lineno == new_line_no and not c.left)):
          context = line_text.strip()
          break
    else:
      if 1 <= c.lineno <= len(file_lines):
        context = file_lines[c.lineno - 1].strip()
    url = request.build_absolute_uri(
      '%s#%scode%d' % (reverse(diff, args=[request.issue.key().id(),
                                           c.patch.patchset.key().id(),
                                           c.patch.filename]),
                       c.left and "old" or "new",
                       c.lineno))
    output.append('\n%s\n%s:%d: %s\n%s' % (url, c.patch.filename, c.lineno,
                                           context, c.text.rstrip()))
  if modified_patches:
    db.put(modified_patches)
  return '\n'.join(output)


def _make_message(request, issue, message, comments=None, send_mail=False,
                  draft=None):
  """Helper to create a Message instance and optionally send an email."""
  attach_patch = request.POST.get("attach_patch") == "yes"
  template, context = _get_mail_template(request, issue, full_diff=attach_patch)
  # Decide who should receive mail
  my_email = db.Email(request.user.email())
  to = [db.Email(issue.owner.email())] + issue.reviewers
  cc = issue.cc[:]
  # Chromium's instance adds reply@chromiumcodereview.appspotmail.com to the
  # Google Group which is CCd on all reviews.
  #cc.append(db.Email(django_settings.RIETVELD_INCOMING_MAIL_ADDRESS))
  #if django_settings.RIETVELD_INCOMING_MAIL_ADDRESS:
  #  cc.append(db.Email(django_settings.RIETVELD_INCOMING_MAIL_ADDRESS))
  reply_to = to + cc
  if my_email in to and len(to) > 1:  # send_mail() wants a non-empty to list
    to.remove(my_email)
  if my_email in cc:
    cc.remove(my_email)
  subject = '%s (issue %d)' % (issue.subject, issue.key().id())
  patch = None
  if attach_patch:
    subject = 'PATCH: ' + subject
    if 'patch' in context:
      patch = context['patch']
      del context['patch']
  if issue.message_set.count(1) > 0:
    subject = 'Re: ' + subject
  if comments:
    details = _get_draft_details(request, comments)
  else:
    details = ''
  message = message.replace('\r\n', '\n')
  text = ((message.strip() + '\n\n' + details.strip())).strip()
  if draft is None:
    msg = models.Message(issue=issue,
                         subject=subject,
                         sender=my_email,
                         recipients=reply_to,
                         text=db.Text(text),
                         parent=issue)
  else:
    msg = draft
    msg.subject = subject
    msg.recipients = reply_to
    msg.text = db.Text(text)
    msg.draft = False
    msg.date = datetime.datetime.now()

  if send_mail:
    # Limit the list of files in the email to approximately 200
    if 'files' in context and len(context['files']) > 210:
      num_trimmed = len(context['files']) - 200
      del context['files'][200:]
      context['files'].append('[[ %d additional files ]]' % num_trimmed)
    url = request.build_absolute_uri(reverse(show, args=[issue.key().id()]))
    reviewer_nicknames = ', '.join(library.get_nickname(rev_temp, True,
                                                        request)
                                   for rev_temp in issue.reviewers)
    cc_nicknames = ', '.join(library.get_nickname(cc_temp, True, request)
                             for cc_temp in cc)
    my_nickname = library.get_nickname(request.user, True, request)
    reply_to = ', '.join(reply_to)
    description = (issue.description or '').replace('\r\n', '\n')
    home = request.build_absolute_uri(reverse(index))
    context.update({'reviewer_nicknames': reviewer_nicknames,
                    'cc_nicknames': cc_nicknames,
                    'my_nickname': my_nickname, 'url': url,
                    'message': message, 'details': details,
                    'description': description, 'home': home,
                    })
    body = django.template.loader.render_to_string(
      template, context, context_instance=RequestContext(request))
    logging.warn('Mail: to=%s; cc=%s', ', '.join(to), ', '.join(cc))
    send_args = {'sender': my_email,
                 'to': [_encode_safely(address) for address in to],
                 'subject': _encode_safely(subject),
                 'body': _encode_safely(body),
                 'reply_to': _encode_safely(reply_to)}
    if cc:
      send_args['cc'] = [_encode_safely(address) for address in cc]
    if patch:
      send_args['attachments'] = [('issue_%s_patch.diff' % issue.key().id(),
                                   patch)]

    attempts = 0
    while True:
      try:
        mail.send_mail(**send_args)
        break
      except apiproxy_errors.DeadlineExceededError:
        # apiproxy_errors.DeadlineExceededError is raised when the
        # deadline of an API call is reached (e.g. for mail it's
        # something about 5 seconds). It's not the same as the lethal
        # runtime.DeadlineExeededError.
        attempts += 1
        if attempts >= 3:
          raise
    if attempts:
      logging.warning("Retried sending email %s times", attempts)

  return msg


@post_required
@login_required
@xsrf_required
@issue_required
def star(request):
  """Add a star to an Issue."""
  account = models.Account.current_user_account
  account.user_has_selected_nickname()  # This will preserve account.fresh.
  if account.stars is None:
    account.stars = []
  id = request.issue.key().id()
  if id not in account.stars:
    account.stars.append(id)
    account.put()
  return respond(request, 'issue_star.html', {'issue': request.issue})


@post_required
@login_required
@issue_required
@xsrf_required
def unstar(request):
  """Remove the star from an Issue."""
  account = models.Account.current_user_account
  account.user_has_selected_nickname()  # This will preserve account.fresh.
  if account.stars is None:
    account.stars = []
  id = request.issue.key().id()
  if id in account.stars:
    account.stars[:] = [i for i in account.stars if i != id]
    account.put()
  return respond(request, 'issue_star.html', {'issue': request.issue})


@login_required
@issue_required
def draft_message(request):
  """/<issue>/draft_message - Retrieve, modify and delete draft messages.

  Note: creating or editing draft messages is *not* XSRF-protected,
  because it is not unusual to come back after hours; the XSRF tokens
  time out after 1 or 2 hours.  The final submit of the drafts for
  others to view *is* XSRF-protected.
  """
  query = models.Message.gql(('WHERE issue = :1 AND sender = :2 '
                              'AND draft = TRUE'),
                             request.issue, request.user.email())
  if query.count() == 0:
    draft_message = None
  else:
    draft_message = query.get()
  if request.method == 'GET':
    return _get_draft_message(draft_message)
  elif request.method == 'POST':
    return _post_draft_message(request, draft_message)
  elif request.method == 'DELETE':
    return _delete_draft_message(draft_message)
  return HttpResponse('An error occurred.', content_type='text/plain',
                      status=500)


def _get_draft_message(draft):
  """Handles GET requests to /<issue>/draft_message.

  Arguments:
    draft: A Message instance or None.

  Returns the content of a draft message or an empty string if draft is None.
  """
  if draft is None:
    return HttpResponse('', content_type='text/plain')
  return HttpResponse(draft.text, content_type='text/plain')


def _post_draft_message(request, draft):
  """Handles POST requests to /<issue>/draft_message.

  If draft is None a new message is created.

  Arguments:
    request: The current request.
    draft: A Message instance or None.
  """
  if draft is None:
    draft = models.Message(issue=request.issue, parent=request.issue,
                           sender=request.user.email(), draft=True)
  draft.text = request.POST.get('reviewmsg')
  draft.put()
  return HttpResponse(draft.text, content_type='text/plain')


def _delete_draft_message(draft):
  """Handles DELETE requests to /<issue>/draft_message.

  Deletes a draft message.

  Arguments:
    draft: A Message instance or None.
  """
  if draft is not None:
    draft.delete()
  return HttpResponse('OK', content_type='text/plain')


@json_response
def search(request):
  """/search - Search for issues or patchset.

  Returns HTTP 500 if the corresponding index is missing.
  """
  if request.method == 'GET':
    form = SearchForm(request.GET)
    if not form.is_valid() or not request.GET:
      return respond(request, 'search.html', {'form': form})
  else:
    form = SearchForm(request.POST)
    if not form.is_valid():
      return HttpResponseBadRequest('Invalid arguments',
          content_type='text/plain')
  logging.info('%s' % form.cleaned_data)
  keys_only = form.cleaned_data['keys_only'] or False
  format = form.cleaned_data['format'] or 'html'
  limit = form.cleaned_data['limit']
  with_messages = form.cleaned_data['with_messages']
  if format == 'html':
    keys_only = False
    limit = limit or DEFAULT_LIMIT
  else:
    if not limit:
      if keys_only:
        # It's a fast query.
        limit = 1000
      elif with_messages:
        # It's an heavy query.
        limit = 10
      else:
        limit = 100

  q = models.Issue.all(keys_only=keys_only)
  if form.cleaned_data['cursor']:
    q.with_cursor(form.cleaned_data['cursor'])
  if form.cleaned_data['closed'] is not None:
    q.filter('closed = ', form.cleaned_data['closed'])
  if form.cleaned_data['owner']:
    q.filter('owner = ', form.cleaned_data['owner'])
  if form.cleaned_data['reviewer']:
    q.filter('reviewers = ', form.cleaned_data['reviewer'])
  if form.cleaned_data['private'] is not None:
    q.filter('private = ', form.cleaned_data['private'])
  if form.cleaned_data['commit'] is not None:
    q.filter('commit = ', form.cleaned_data['commit'])
  if form.cleaned_data['repo_guid']:
    q.filter('repo_guid = ', form.cleaned_data['repo_guid'])
  if form.cleaned_data['base']:
    q.filter('base = ', form.cleaned_data['base'])

  # Default sort by ascending key to save on indexes.
  sorted_by = '__key__'
  if form.cleaned_data['modified_before']:
    q.filter('modified < ', form.cleaned_data['modified_before'])
    sorted_by = 'modified'
  if form.cleaned_data['modified_after']:
    q.filter('modified >= ', form.cleaned_data['modified_after'])
    sorted_by = 'modified'
  if form.cleaned_data['created_before']:
    q.filter('created < ', form.cleaned_data['created_before'])
    sorted_by = 'created'
  if form.cleaned_data['created_after']:
    q.filter('created >= ', form.cleaned_data['created_after'])
    sorted_by = 'created'

  q.order(sorted_by)

  # Update the cursor value in the result.
  if format == 'html':
    nav_params = dict(
        (k, v) for k, v in form.cleaned_data.iteritems() if v is not None)
    return _paginate_issues_with_cursor(
        reverse(search),
        request,
        q,
        limit,
        'search_results.html',
        extra_nav_parameters=nav_params)

  results = q.fetch(limit)
  form.cleaned_data['cursor'] = q.cursor()
  if keys_only:
    # There's not enough information to filter. The only thing that is leaked is
    # the issue's key.
    filtered_results = results
  else:
    filtered_results = [i for i in results if _can_view_issue(request.user, i)]
  data = {
    'cursor': form.cleaned_data['cursor'],
  }
  if keys_only:
    data['results'] = [i.id() for i in filtered_results]
  else:
    data['results'] = [_issue_as_dict(i, with_messages, request)
                      for i in filtered_results]
  return data


### Repositories and Branches ###


def repos(request):
  """/repos - Show the list of known Subversion repositories."""
  # Clean up garbage created by buggy edits
  bad_branches = list(models.Branch.gql('WHERE owner = :1', None))
  if bad_branches:
    db.delete(bad_branches)
  repo_map = {}
  for repo in list(models.Repository.all()):
    repo_map[str(repo.key())] = repo
  branches = []
  for branch in models.Branch.all():
    # Using ._repo instead of .repo returns the db.Key of the referenced entity.
    # Access to a protected member FOO of a client class
    # pylint: disable=W0212
    branch.repository = repo_map[str(branch._repo)]
    branches.append(branch)
  branches.sort(key=lambda b: map(
    unicode.lower, (b.repository.name, b.category, b.name)))
  return respond(request, 'repos.html', {'branches': branches})


@login_required
@xsrf_required
def repo_new(request):
  """/repo_new - Create a new Subversion repository record."""
  if request.method != 'POST':
    form = RepoForm()
    return respond(request, 'repo_new.html', {'form': form})
  form = RepoForm(request.POST)
  errors = form.errors
  if not errors:
    try:
      repo = form.save(commit=False)
    except ValueError, err:
      errors['__all__'] = unicode(err)
  if errors:
    return respond(request, 'repo_new.html', {'form': form})
  repo.put()
  branch_url = repo.url
  if not branch_url.endswith('/'):
    branch_url += '/'
  branch_url += 'trunk/'
  branch = models.Branch(repo=repo, repo_name=repo.name,
                         category='*trunk*', name='Trunk',
                         url=branch_url)
  branch.put()
  return HttpResponseRedirect(reverse(repos))


SVN_ROOT = 'http://svn.python.org/view/*checkout*/python/'
BRANCHES = [
    # category, name, url suffix
    ('*trunk*', 'Trunk', 'trunk/'),
    ('branch', '2.5', 'branches/release25-maint/'),
    ('branch', 'py3k', 'branches/py3k/'),
    ]


# TODO: Make this a POST request to avoid XSRF attacks.
@admin_required
def repo_init(_request):
  """/repo_init - Initialze the list of known Subversion repositories."""
  python = models.Repository.gql("WHERE name = 'Python'").get()
  if python is None:
    python = models.Repository(name='Python', url=SVN_ROOT)
    python.put()
    pybranches = []
  else:
    pybranches = list(models.Branch.gql('WHERE repo = :1', python))
  for category, name, url in BRANCHES:
    url = python.url + url
    for br in pybranches:
      if (br.category, br.name, br.url) == (category, name, url):
        break
    else:
      br = models.Branch(repo=python, repo_name='Python',
                         category=category, name=name, url=url)
      br.put()
  return HttpResponseRedirect(reverse(repos))


@login_required
@xsrf_required
def branch_new(request, repo_id):
  """/branch_new/<repo> - Add a new Branch to a Repository record."""
  repo = models.Repository.get_by_id(int(repo_id))
  if request.method != 'POST':
    # XXX Use repo.key() so that the default gets picked up
    form = BranchForm(initial={'repo': repo.key(),
                               'url': repo.url,
                               'category': 'branch',
                               })
    return respond(request, 'branch_new.html', {'form': form, 'repo': repo})
  form = BranchForm(request.POST)
  errors = form.errors
  if not errors:
    try:
      branch = form.save(commit=False)
    except ValueError, err:
      errors['__all__'] = unicode(err)
  if errors:
    return respond(request, 'branch_new.html', {'form': form, 'repo': repo})
  branch.repo_name = repo.name
  branch.put()
  return HttpResponseRedirect(reverse(repos))


@login_required
@xsrf_required
def branch_edit(request, branch_id):
  """/branch_edit/<branch> - Edit a Branch record."""
  branch = models.Branch.get_by_id(int(branch_id))
  if branch.owner != request.user:
    return HttpResponseForbidden('You do not own this branch')
  if request.method != 'POST':
    form = BranchForm(instance=branch)
    return respond(request, 'branch_edit.html',
                   {'branch': branch, 'form': form})

  form = BranchForm(request.POST, instance=branch)
  errors = form.errors
  if not errors:
    try:
      branch = form.save(commit=False)
    except ValueError, err:
      errors['__all__'] = unicode(err)
  if errors:
    return respond(request, 'branch_edit.html',
                   {'branch': branch, 'form': form})
  branch.repo_name = branch.repo.name
  branch.put()
  return HttpResponseRedirect(reverse(repos))


@post_required
@login_required
@xsrf_required
def branch_delete(request, branch_id):
  """/branch_delete/<branch> - Delete a Branch record."""
  branch = models.Branch.get_by_id(int(branch_id))
  if branch.owner != request.user:
    return HttpResponseForbidden('You do not own this branch')
  repo = branch.repo
  branch.delete()
  num_branches = models.Branch.gql('WHERE repo = :1', repo).count()
  if not num_branches:
    # Even if we don't own the repository?  Yes, I think so!  Empty
    # repositories have no representation on screen.
    repo.delete()
  return HttpResponseRedirect(reverse(repos))


### User Profiles ###


@login_required
@xsrf_required
def settings(request):
  account = models.Account.current_user_account
  if request.method != 'POST':
    nickname = account.nickname
    default_context = account.default_context
    default_column_width = account.default_column_width
    form = SettingsForm(initial={'nickname': nickname,
                                 'context': default_context,
                                 'column_width': default_column_width,
                                 'notify_by_email': account.notify_by_email,
                                 'notify_by_chat': account.notify_by_chat,
                                 })
    chat_status = None
    if account.notify_by_chat:
      try:
        presence = xmpp.get_presence(account.email)
      except Exception, err:
        logging.error('Exception getting XMPP presence: %s', err)
        chat_status = 'Error (%s)' % err
      else:
        if presence:
          chat_status = 'online'
        else:
          chat_status = 'offline'
    return respond(request, 'settings.html', {'form': form,
                                              'chat_status': chat_status})
  form = SettingsForm(request.POST)
  if form.is_valid():
    account.nickname = form.cleaned_data.get('nickname')
    account.default_context = form.cleaned_data.get('context')
    account.default_column_width = form.cleaned_data.get('column_width')
    account.notify_by_email = form.cleaned_data.get('notify_by_email')
    notify_by_chat = form.cleaned_data.get('notify_by_chat')
    must_invite = notify_by_chat and not account.notify_by_chat
    account.notify_by_chat = notify_by_chat
    account.fresh = False
    account.put()
    if must_invite:
      logging.info('Sending XMPP invite to %s', account.email)
      try:
        xmpp.send_invite(account.email)
      except Exception, err:
        # XXX How to tell user it failed?
        logging.error('XMPP invite to %s failed', account.email)
  else:
    return respond(request, 'settings.html', {'form': form})
  return HttpResponseRedirect(reverse(mine))


@post_required
@login_required
@xsrf_required
def account_delete(_request):
  account = models.Account.current_user_account
  account.delete()
  return HttpResponseRedirect(users.create_logout_url(reverse(index)))


@user_key_required
def user_popup(request):
  """/user_popup - Pop up to show the user info."""
  try:
    return _user_popup(request)
  except Exception, err:
    logging.exception('Exception in user_popup processing:')
    # Return HttpResponse because the JS part expects a 200 status code.
    return HttpResponse('<font color="red">Error: %s; please report!</font>' %
                        err.__class__.__name__)


def _user_popup(request):
  user = request.user_to_show
  popup_html = memcache.get('user_popup:' + user.email())
  if popup_html is None:
    num_issues_created = db.GqlQuery(
      'SELECT * FROM Issue '
      'WHERE closed = FALSE AND owner = :1',
      user).count()
    num_issues_reviewed = db.GqlQuery(
      'SELECT * FROM Issue '
      'WHERE closed = FALSE AND reviewers = :1',
      user.email()).count()

    user.nickname = models.Account.get_nickname_for_email(user.email())
    popup_html = render_to_response('user_popup.html',
                            {'user': user,
                             'num_issues_created': num_issues_created,
                             'num_issues_reviewed': num_issues_reviewed,
                             },
                             context_instance=RequestContext(request))
    # Use time expired cache because the number of issues will change over time
    memcache.add('user_popup:' + user.email(), popup_html, 60)
  return popup_html


@post_required
def incoming_chat(request):
  """/_ah/xmpp/message/chat/

  This handles incoming XMPP (chat) messages.

  Just reply saying we ignored the chat.
  """
  try:
    msg = xmpp.Message(request.POST)
  except xmpp.InvalidMessageError, err:
    logging.warn('Incoming invalid chat message: %s' % err)
    return HttpResponse('')
  sts = msg.reply('Sorry, Rietveld does not support chat input')
  logging.debug('XMPP status %r', sts)
  return HttpResponse('')


@post_required
def incoming_mail(request, recipients):
  """/_ah/mail/(.*)

  Handle incoming mail messages.

  The issue is not modified. No reviewers or CC's will be added or removed.
  """
  try:
    _process_incoming_mail(request.raw_post_data, recipients)
  except InvalidIncomingEmailError, err:
    logging.debug(str(err))
  return HttpResponse('')


def _process_incoming_mail(raw_message, recipients):
  """Process an incoming email message."""
  recipients = [x[1] for x in email.utils.getaddresses([recipients])]

  incoming_msg = mail.InboundEmailMessage(raw_message)

  if 'X-Google-Appengine-App-Id' in incoming_msg.original:
    raise InvalidIncomingEmailError('Mail sent by App Engine')

  subject = incoming_msg.subject or ''
  match = re.search(r'\(issue *(?P<id>\d+)\)$', subject)
  if match is None:
    raise InvalidIncomingEmailError('No issue id found: %s', subject)
  issue_id = int(match.groupdict()['id'])
  issue = models.Issue.get_by_id(issue_id)
  if issue is None:
    raise InvalidIncomingEmailError('Unknown issue ID: %d' % issue_id)
  sender = email.utils.parseaddr(incoming_msg.sender)[1]

  body = None
  for _, payload in incoming_msg.bodies('text/plain'):
    # FIXME(andi): Remove this when issue 2383 is fixed.
    # 8bit encoding results in UnknownEncodingError, see
    # http://code.google.com/p/googleappengine/issues/detail?id=2383
    # As a workaround we try to decode the payload ourselves.
    if payload.encoding == '8bit' and payload.charset:
      body = payload.payload.decode(payload.charset)
    else:
      body = payload.decode()
    break
  if body is None or not body.strip():
    raise InvalidIncomingEmailError('Ignoring empty message.')
  elif len(body) > django_settings.RIETVELD_INCOMING_MAIL_MAX_SIZE:
    # see issue325, truncate huge bodies
    trunc_msg = '... (message truncated)'
    end = django_settings.RIETVELD_INCOMING_MAIL_MAX_SIZE - len(trunc_msg)
    body = body[:end]
    body += trunc_msg

  # If the subject is long, this might come wrapped into more than one line.
  subject = ' '.join([x.strip() for x in subject.splitlines()])
  msg = models.Message(issue=issue, parent=issue,
                       subject=subject,
                       sender=db.Email(sender),
                       recipients=[db.Email(x) for x in recipients],
                       date=datetime.datetime.now(),
                       text=db.Text(body),
                       draft=False)
  msg.put()

  # Add sender to reviewers if needed.
  all_emails = [str(x).lower()
                for x in [issue.owner.email()]+issue.reviewers+issue.cc]
  if sender.lower() not in all_emails:
    query = models.Account.all().filter('lower_email =', sender.lower())
    account = query.get()
    if account is not None:
      issue.reviewers.append(account.email)  # e.g. account.email is CamelCase
    else:
      issue.reviewers.append(db.Email(sender))
    issue.put()


@login_required
def xsrf_token(request):
  """/xsrf_token - Return the user's XSRF token.

  This is used by tools like git-cl that need to be able to interact with the
  site on the user's behalf.  A custom header named X-Requesting-XSRF-Token must
  be included in the HTTP request; an error is returned otherwise.
  """
  if not request.META.has_key('HTTP_X_REQUESTING_XSRF_TOKEN'):
    return HttpResponse('Please include a header named X-Requesting-XSRF-Token '
                        '(its content doesn\'t matter).', status=400)
  return HttpResponse(models.Account.current_user_account.get_xsrf_token(),
                      mimetype='text/plain')


def customized_upload_py(request):
  """/static/upload.py - Return patched upload.py with appropiate auth type and
  default review server setting.

  This is used to let the user download a customized upload.py script
  for hosted Rietveld instances.
  """
  f = open(django_settings.UPLOAD_PY_SOURCE)
  source = f.read()
  f.close()

  # When served from a Google Apps instance, the account namespace needs to be
  # switched to "Google Apps only".
  if ('AUTH_DOMAIN' in request.META
      and request.META['AUTH_DOMAIN'] != 'gmail.com'):
    source = source.replace('AUTH_ACCOUNT_TYPE = "GOOGLE"',
                            'AUTH_ACCOUNT_TYPE = "HOSTED"')

  # On a non-standard instance, the default review server is changed to the
  # current hostname. This might give weird results when using versioned appspot
  # URLs (eg. 1.latest.codereview.appspot.com), but this should only affect
  # testing.
  if request.META['HTTP_HOST'] != 'codereview.appspot.com':
    review_server = request.META['HTTP_HOST']
    if request.is_secure():
      review_server = 'https://' + review_server
    source = source.replace('DEFAULT_REVIEW_SERVER = "codereview.appspot.com"',
                            'DEFAULT_REVIEW_SERVER = "%s"' % review_server)

  return HttpResponse(source, content_type='text/x-python')<|MERGE_RESOLUTION|>--- conflicted
+++ resolved
@@ -216,12 +216,8 @@
   private = forms.BooleanField(required=False, initial=False)
   send_mail = forms.BooleanField(required=False)
   base_hashes = forms.CharField(required=False)
-<<<<<<< HEAD
   commit = forms.BooleanField(required=False)
-  repo_guid = forms.CharField(required=False)
-=======
   repo_guid = forms.CharField(required=False, max_length=MAX_URL)
->>>>>>> 6d5ff553
 
   def clean_base(self):
     base = self.cleaned_data.get('base')
