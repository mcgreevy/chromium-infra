--- conflicted
+++ resolved
@@ -3233,7 +3233,6 @@
   return HttpResponse('OK', content_type='text/plain')
 
 
-<<<<<<< HEAD
 def _lint_patch(patch):
   patch.lint_error_count = 0
   patch.lint_errors = {}
@@ -3258,7 +3257,7 @@
   if patch.parsed_lines is None:
     return False
 
-  new_line_numbers = set()  
+  new_line_numbers = set()
   for old_line_no, new_line_no, line in patch.parsed_lines:
     if old_line_no == 0 and new_line_no != 0:
       # Line is newly added, so check lint errors in it.
@@ -3316,7 +3315,8 @@
     request.patch.put()
 
   return HttpResponse(''.join(result))
-=======
+
+
 def search(request):
   """/search - Search for issues or patchset."""
   if request.method == 'GET':
@@ -3389,7 +3389,6 @@
   else:
     out = simplejson.dumps(data, separators=(',',':'))
   return HttpResponse(out, content_type='application/json')
->>>>>>> cd6d279d
 
 
 ### Repositories and Branches ###
