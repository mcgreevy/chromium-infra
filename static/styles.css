/*
 * Copyright 2008 Google Inc.
 *
 * Licensed under the Apache License, Version 2.0 (the "License");
 * you may not use this file except in compliance with the License.
 * You may obtain a copy of the License at
 *
 *     http://www.apache.org/licenses/LICENSE-2.0
 *
 * Unless required by applicable law or agreed to in writing, software
 * distributed under the License is distributed on an "AS IS" BASIS,
 * WITHOUT WARRANTIES OR CONDITIONS OF ANY KIND, either express or implied.
 * See the License for the specific language governing permissions and
 * limitations under the License.
 */

body {
  font-family: Arial, Helvetica, sans-serif;
  font-size: 83%;
  background-color: #fff;
}

.home {
  font-size: 200%;
  font-weight: bold;
  color: #000;
  /* text-decoration: none; */
}

tt, code, pre {
  font-size: 12px;
}

/* Looks like a no-op, but inputs don't inherit font-size otherwise. */
input {
  font-size: 100%;
}

form {
  margin: 0px;
}

ul {
  margin-top: 0px;
  margin-bottom: 0px;
}

.gaia {
  text-align: right;
  padding: 2px;
  white-space: nowrap;
}

.search {
  text-align: left;
  padding: 2px;
  white-space: nowrap;
}

.bluebg {
  background-color: #ccf;
}

a {
  color: #4182fa;
}

a.novisit {
  color: #2a55a3;
}

a.redlink {
  color: red;
  font-weight: bold;
}

a.noul, a.noulv {
  color: #4182fa; /* #93b7fa; */
  text-decoration: none;
}

a:hover.noul, a:hover.noulv {
  text-decoration: underline;
}

a:visited.noul, a:visited.noulv {
  color: #a32a91; /* #2a55a3; */
}

.filegone, .filegone a, .filegone a:visited {
  color: gray;
}

/* Old/new styles for replace, delete, insert, equal, blank (no text) */
.olddark, .newdark, .oldreplace, .olddelete, .oldinsert, .oldequal, .oldblank,
.oldlight, .newlight, .oldreplace1, .newreplace1,
.newreplace, .newdelete, .newinsert, .newequal, .newblank,
.oldmove, .oldchangemove, .oldchangemove1, .oldmove_out, .oldchangemove_out,
.newmove, .newchangemove, .newchangemove1,
.udiffadd, .udiffremove, .udiff, .debug-info {
  white-space: pre;
  font-family: monospace;
  font-size: 12px;
  vertical-align: top;
}

.oldlight {
  background-color: #fee;
  font-size: 100%;
}

.newlight {
  background-color: #dfd;
  font-size: 100%;
}

.olddark {
  background-color: #faa;
  font-size: 100%;
}

.newdark {
  background-color: #9f9;
  font-size: 100%;
}

.oldblank, .newblank {
  background-color: #eee;
}

.oldreplace1 {
  background-color: #faa;
}

.newreplace1 {
  background-color: #9f9;
}

.newchangemove1 {
  background-color: #9f9;
}

.oldreplace {
  background-color: #fee;
}

.olddelete {
  background-color: #faa;
}

.newreplace {
  background-color: #dfd;
}

.newchangemove {
  background-color: #dfd;
}

.newinsert {
  background-color: #9f9;
}

.oldinsert, newdelete {
  background-color: #ddd;
}

.oldequal, .newequal, .newmove {
  background-color: #fff;
}

.oldmove, .oldchangemove, .oldchangemove1, .moved_header, .moved_lno {
  background-color: #ff9;
}

.oldmove_out, .oldchangemove_out, .moved_out_header {
  background-color: #fc8;
}

.movelight {
  background-color: #ff9;
  font-size: 100%;
}

.oldmovedark {
  background-color: #faa;
  font-size: 100%;
}

.newmovedark {
  background-color: #9f9;
  font-size: 100%;
}

/* Message above a side-by-side view */
.info {
  width: 250px;
  text-align: center;
  padding-bottom: 0.6em;
  color: #777;
}

/* Header sections for moved regions */
.moved_header {
  white-space: nowrap;
  font-size: 80%;
  color: #777;
}

.moved_out_header {
  white-space: nowrap;
  font-size: 80%;
  cursor: pointer;
  color: #777;
}

.moved_lno {
  color: #777;
}

.udiffadd {
  color: blue;
}

.udiffremove {
  color: red;
}

/* CL summary formatting styles */

.users {
  white-space: nowrap;
  overflow: hidden;
}

.subject {
  white-space: nowrap;
  overflow: hidden;
}

.extra {
  color: #777;
}

.date {
  white-space: nowrap;
}

span.dump {
  margin-left: 4px;
  padding-left: 1em;
  border-left: 1px solid silver;
}

/* Subheaders have standard Google light blue bg. */

h2, h3 {
  margin-top: 0.5em;
  margin-bottom: 0.5em;
}

/* Make h1, h2 headers lighter */
h1, h2 {
 font-weight: normal;
}

/* Make h1 header smaller */
h1 {
  margin-top: 0px;
  font-size: 180%;
}

/* Comment title, make it seem clickable, single line, hidden overflow */
div.comment_title {
  overflow: hidden;
  white-space: nowrap;
  border-top: thin solid;
  text-overflow: ellipsis; /* An IE-only feature */
  cursor: pointer;
}

div.comment-draft-title {
  overflow: hidden;
  white-space: nowrap;
  text-overflow: ellipsis; /* An IE-only feature */
  cursor: pointer;
}

/* Equivalent of pre */
div.comment {
  font-family: monospace;
  font-size: 12px;
}

div.comment-text {
  white-space: pre;
}

div.comment-text-quoted {
  white-space: pre;
  color: #777;
}

a.comment-hide-link {
  font-size: small;
  text-decoration: none;
}

tr.inline-comments {
  background-color: #e5ecf9;
}

div.linter {
  background-color: #f9f9c0;
}

div.bugbot {
  background-color: #f9f9c0;
}

div.comment-border {
  border-top: thin solid;
  border-left: thin solid;
  border-right: thin solid;
  padding: 2px;
}

div.inline-comment-title {
  overflow: hidden;
  white-space: nowrap;
  text-overflow: ellipsis; /* An IE-only feature */
  cursor: pointer;
}

/* Equivalent of pre */
div.inline-comment {
  font-family: monospace;
  font-size: 12px;
}

#hook-sel {
  position: absolute;
  background: #06c;
  width: 1px;
  height: 2px;
  font-size: 0; /* Work-around for an IE bug */
}

span.moved_body {
  white-space: pre;
  font-family: monospace;
  font-size: 12px;
  vertical-align: top;
  background-color: #fa6;
}

/* CL# color-coding */

.cl-unreviewed {
  background: #ff7; /* Yellow */
}

.cl-overdue {
  background: #faa; /* Red */
}

.cl-approved {
  background: #bfb; /* Green */
}

.cl-aged {
  background: #ddd; /* Gray */
}

/* Debugging information */
.debug-info {
  background: lightgrey;
}

.toggled-section {
  padding-left: 15px;
  background-image: url('/static/closedtriangle.gif');
  background-position: center left;
  background-repeat: no-repeat;
  background-align: left;
  text-decoration: none;
  color: black;
}
.opentriangle {
  background-image: url('/static/opentriangle.gif');
}

.fat-button {
  height: 2em;
}

.error {
  color: red;
  border: 1px solid red;
  margin: 1em;
  margin-top: 0px;
  padding: 0.5em;
  font-size: 110%;
}

div.fileresult {
  margin-left: 1em;
}

div.result {
  margin-left: 2em;
}

div.errorbox-bad {
  border: 2px solid #990000;
  padding: 2px;
}

div.errorbox-bad-msg {
  text-align: center;
  color: red;
  font-weight: bold;
}

.vivid-msg, .calm-msg {
  margin: 0 2em 0.5em 2em;
}

.vivid-msg {
  font-size:125%;
  background: #ffeac0;
  border: 1px solid #ff9900;
}

.leftdiffbg {
  background: #d9d9d9;
}

.rightdiffbg {
  background: #ffff63;
}

/* Styles for the history table */
.header-right {
  float: right;
  padding-top: 0.2em;
  margin-right: 2px;
}

table.history {
  border-width: 0px;
  border-spacing: 0px;
  width: 100%;
  border-collapse: collapse;
}

table.history td, th {
  padding: 3px;
}

table.history td.triangle {
  width: 11px;
}

table.history div.triangle-open {
  padding-left: 15px;
  width: 11px;
  height: 11px;
/*background: url('/static/softopentriangle.gif') no-repeat scroll center;*/
}

table.history div.triangle-closed {
  padding-left: 15px;
  width: 11px;
  height: 11px;
/*background: url('/static/softclosedtriangle.gif') no-repeat scroll center;*/
}

/* Make the diff background colors slightly lighter for the table.*/
table.history .leftdiffbg {
  background: #e8e8e8;
}

table.history .leftdiffbg-light {
  background: #f2f2f2;
}

table.history .rightdiffbg-light {
  background: #ffffaa;
}

table.history .sep {
  border-top: 1px solid #f2f2f2;
}

table.property_changes {
  color: #333333;
  background-color: #eeeeec;
  border: 1px solid lightgray;
  -moz-border-radius: 5px 5px 5px 5px;
  padding: 5px;
  margin-bottom: 1em;
}

table#queues, table#clfiles {
  border-collapse: collapse;
  width: 100%;
}

table#queues tr, table#clfiles tr {
  border-bottom: thin solid lightgray;
}

table#queues td, table#clfiles td {
  padding: 2px;
}

div#help {
  position: fixed;
  right: 4%;
  left: 4%;
  top: 5%;
  opacity: 0.85;
  -moz-opacity: 0.85;
  -khtml-opacity: 0.85;
  filter: alpha(opacity=85);
  -moz-border-radius: 10px;

  background: black;
  color: white;
  font-weight: bold;

  padding: 1em;
  z-index: 1;
  overflow-x: hidden;
  overflow-y: auto;
}

div#help th {
  color: yellow;
  text-align: left;
}

div#help td {
  font-weight: normal;
}

td.shortcut {
  text-align: right;
}

span.letter {
  color: #88dd00;
  font-weight: bold;
  font-family: monospace;
  font-size: medium;
}

/* Visual tab indication. */

span.visualtab {
  color: red;
  font-weight: bold;
}

/* Disabled text. */
.disabled {
  color: gray;
}

/* Generation counter. */
.counter {
  float: right;
  font-size: 80%;
  color: gray;
}

/* Issue description. */
.description {
  background-color: #e5ecf9;
  margin-top: 0;
  padding: 3px;
  overflow: auto;
  -moz-border-radius: 9px;
}

/* Main menu */
.mainmenu {
  margin-top: 1em;
}
.mainmenu a {
  margin-right: .2em;
  background-color: #f3f3f3;
  border-bottom: none;
  -moz-border-radius: 5px 5px 0px 0px;
  padding-left: .8em;
  padding-right: .8em;
  padding-top: 3px;
  text-decoration: none;
  color: #666666;
  font-weight: bold;
}
.mainmenu a.active {
  background-color: #e9f2df;
  border-bottom: none;
  color: black;
}
.mainmenu2 {
  background-color: #e9f2df;
  padding: 5px;
  padding-left: .8em;
  margin-bottom: 1.3em;
  -moz-border-radius: 0px 5px 5px 5px;
}
.mainmenu2 a {
  color: black;
}
.mainmenu2 a.active {
  text-decoration: none;
  color: black;
  font-weight: bold;
}


/* Issue lists */
.issue-list {
  background-color: #E5ECF9;
  border: 1px solid  #93b7fa;
  border-bottom: 2px solid #93b7fa;
  padding: 3px;
  -moz-border-radius: 5px 5px 0px 0px;
}
.issue-list .header {
  background-color: #E5ECF9;
}
.issue-list .header h3 {
  font-size: 1.1em;
  margin: 0px;
  padding: 3px;
  padding-left: 0px;
  
}

.issue-list .pagination {
  text-align: right;
  padding: 3px;
}
.issue-list table{
  background-color: white;
}
.issue-list table th {
  background-color: #eeeeec;
  border-right: 1px solid lightgray;
  border-top: 1px solid lightgray;
}

.issue-list table td.last {
  border-right: 1px solid lightgray;
}

.issue-list table .first {
  border-left: 1px solid lightgray;
}


.issue_details_sidebar div {
  margin-top: .8em;
}


/* Issue details */
.issue-header .h2 {
  font-size: 1.2em;
  font-weight: bold;
}

.issue-details .meta {
  border-right: 2px solid #b7d993;
  padding: 5px;
}


/* Messages */
.message .header {
  border: 1px solid lightgray;
  border-bottom: none;
  -moz-border-radius: 8px 8px 0px 0px;
  cursor: pointer;
}
.message-body {
  border-left: 1px solid lightgray;
  border-right: 1px solid lightgray;
}
.message-body pre {
  margin: 0px;
  margin-left: 5px;
  margin-right: 5px;
}
.message-actions {
  background-color: #dddddd;
  font-size: .8em;
  padding: 3px;
  padding-left: 5px;
  -moz-border-radius: 0px 0px 8px 8px;
  margin-bottom: .8em;
}

.popup {
  visibility: hidden;
  background-color: #cdf2a5;
  padding: 8px;
  border: 1px solid #2e3436;
  -moz-border-radius: 5px 5px 5px 5px;
  opacity: 0.95;
  filter: alpha(opacity=95);
  position: absolute;
}

.code {
  background-color: #eeeeec;
  padding: 3px;
  border: 1px solid lightgray;
  margin-top: .8em;
}

#table-top {
  background-color: white;
  -moz-border-radius: 5px 5px 5px 5px;
  border: 1px solid lightgray;
}

.codenav {
  text-align:center;
  padding: 3px;
}

.help {
  font-size: .9em;
}

ul.errorlist {
  list-style-type: none;
  padding: 0;
  margin: 0;
}

ul.errorlist li {
  color: red;
  font-weight: bold;
}

<<<<<<< HEAD
.build-result {
  display: block;
  height: 17px;
  text-decoration: none;
  color: #333333;
}

.build-status-color-failure {
  background-color: rgb(233, 128, 128);
}

.build-status-color-pending {
  background-color: rgb(255, 252,108);
}

.build-status-color-success {
  background-color: rgb(143, 223, 95);
=======

#reviewmsgdlg {
  background-color: #E9F2DF;
  border: 1px solid lightgray;
  border-right: 1px solid darkgray;
  border-bottom: 1px solid darkgray;
  position: fixed;
  left: 10px;
  top: 10px;
  padding: 5px;
  opacity: 0.95;
  -moz-opacity: 0.95;
  -khtml-opacity: 0.95;
  filter: alpha(opacity=95);
  -moz-border-radius: 10px;
}
#reviewmsgdlg textarea {
  border: none;
  width: 350px;
  height: 350px;
  opacity: 1;
  -moz-opacity: 1;
  -khtml-opacity: 1;
  filter: alpha(opacity=100);
>>>>>>> 9c9a69e3
}<|MERGE_RESOLUTION|>--- conflicted
+++ resolved
@@ -748,25 +748,6 @@
   font-weight: bold;
 }
 
-<<<<<<< HEAD
-.build-result {
-  display: block;
-  height: 17px;
-  text-decoration: none;
-  color: #333333;
-}
-
-.build-status-color-failure {
-  background-color: rgb(233, 128, 128);
-}
-
-.build-status-color-pending {
-  background-color: rgb(255, 252,108);
-}
-
-.build-status-color-success {
-  background-color: rgb(143, 223, 95);
-=======
 
 #reviewmsgdlg {
   background-color: #E9F2DF;
@@ -789,7 +770,23 @@
   height: 350px;
   opacity: 1;
   -moz-opacity: 1;
-  -khtml-opacity: 1;
-  filter: alpha(opacity=100);
->>>>>>> 9c9a69e3
+}
+
+.build-result {
+  display: block;
+  height: 17px;
+  text-decoration: none;
+  color: #333333;
+}
+
+.build-status-color-failure {
+  background-color: rgb(233, 128, 128);
+}
+
+.build-status-color-pending {
+  background-color: rgb(255, 252,108);
+}
+
+.build-status-color-success {
+  background-color: rgb(143, 223, 95);
 }