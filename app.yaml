--- conflicted
+++ resolved
@@ -1,10 +1,5 @@
-<<<<<<< HEAD
 application: chromiumcodereview
-version: 4
-=======
-application: codereview-hr
 version: use-version-arg
->>>>>>> 2c6c7d3d
 runtime: python
 api_version: 1
 
